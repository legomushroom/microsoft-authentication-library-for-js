--- conflicted
+++ resolved
@@ -13,12 +13,9 @@
  */
 export class BrowserUtils {
 
-<<<<<<< HEAD
-=======
     // #region Window Navigation
 
     /**
-     * @hidden
      * Used to redirect the browser to the STS authorization endpoint
      * @param {string} urlNavigate - URL of the authorization endpoint
      */
@@ -28,7 +25,6 @@
 
     // #endregion
 
->>>>>>> 56099404
     /**
      * Returns current window URL as redirect uri
      */
