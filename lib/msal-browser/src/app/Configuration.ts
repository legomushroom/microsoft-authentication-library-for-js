--- conflicted
+++ resolved
@@ -99,11 +99,7 @@
 const DEFAULT_SYSTEM_OPTIONS: BrowserSystemOptions = {
     loggerOptions: DEFAULT_LOGGER_OPTIONS,
     networkClient: BrowserUtils.getBrowserNetworkClient(),
-<<<<<<< HEAD
-    popupWindowTimeout: DEFAULT_POPUP_TIMEOUT_MS
-=======
-    windowHashTimeout: FRAME_TIMEOUT
->>>>>>> 56099404
+    windowHashTimeout: DEFAULT_POPUP_TIMEOUT_MS
 };
 
 /**
