--- conflicted
+++ resolved
@@ -2,13 +2,8 @@
 export { Logger } from "./Logger";
 export { LogLevel } from "./Logger";
 export { Account } from "./Account";
-<<<<<<< HEAD
-export { Constants } from "./Constants";
+export { Constants } from "./utils/Constants";
 export { Authority } from "./authority/Authority";
-=======
-export { Constants } from "./utils/Constants";
-export { Authority } from "./Authority";
->>>>>>> 81d01b6c
 export { CacheResult } from "./UserAgentApplication";
 export { CacheLocation, Configuration } from "./Configuration";
 export { AuthenticationParameters } from "./AuthenticationParameters";
