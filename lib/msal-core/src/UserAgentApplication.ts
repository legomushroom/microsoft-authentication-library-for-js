/*
 * Copyright (c) Microsoft Corporation. All rights reserved.
 * Licensed under the MIT License.
 */

import { AccessTokenCacheItem } from "./cache/AccessTokenCacheItem";
import { AccessTokenKey } from "./cache/AccessTokenKey";
import { AccessTokenValue } from "./cache/AccessTokenValue";
import { ServerRequestParameters } from "./ServerRequestParameters";
import { Authority } from "./authority/Authority";
import { ClientInfo } from "./ClientInfo";
import { Constants, ServerHashParamKeys, InteractionType, libraryVersion, CacheKeys } from "./utils/Constants";
import { IdToken } from "./IdToken";
import { Logger } from "./Logger";
import { AuthCache } from "./cache/AuthCache";
import { Account } from "./Account";
import { ScopeSet } from "./ScopeSet";
import { StringUtils } from "./utils/StringUtils";
import { WindowUtils } from "./utils/WindowUtils";
import { TokenUtils } from "./utils/TokenUtils";
import { TimeUtils } from "./utils/TimeUtils";
import { UrlUtils } from "./utils/UrlUtils";
import { ResponseUtils } from "./utils/ResponseUtils";
import { AuthorityFactory } from "./authority/AuthorityFactory";
import { Configuration, buildConfiguration, TelemetryOptions } from "./Configuration";
import { AuthenticationParameters } from "./AuthenticationParameters";
import { ClientConfigurationError } from "./error/ClientConfigurationError";
import { AuthError } from "./error/AuthError";
import { ClientAuthError, ClientAuthErrorMessage } from "./error/ClientAuthError";
import { ServerError } from "./error/ServerError";
import { InteractionRequiredAuthError } from "./error/InteractionRequiredAuthError";
import { AuthResponse, buildResponseStateOnly } from "./AuthResponse";
import TelemetryManager from "./telemetry/TelemetryManager";
import { TelemetryPlatform, TelemetryConfig } from "./telemetry/TelemetryTypes";
import { MessageType, MessageHelper } from "./messaging/MessageHelper";
import { MessageCache } from "./messaging/MessageCache";
import { MessageListener } from "./messaging/MessageListener";

// default authority
const DEFAULT_AUTHORITY = "https://login.microsoftonline.com/common";

/**
 * Interface to handle iFrame generation, Popup Window creation and redirect handling
 */
declare global {
    interface Window {
        msal: Object;
        CustomEvent: CustomEvent;
        Event: Event;
        activeRenewals: {};
        renewStates: Array<string>;
        callbackMappedToRenewStates : {};
        promiseMappedToRenewStates: {};
        openedWindows: Array<Window>;
        requestType: string;
    }
}

/**
 * @hidden
 * @ignore
 * response_type from OpenIDConnect
 * References: https://openid.net/specs/oauth-v2-multiple-response-types-1_0.html & https://tools.ietf.org/html/rfc6749#section-4.2.1
 * Since we support only implicit flow in this library, we restrict the response_type support to only 'token' and 'id_token'
 *
 */
const ResponseTypes = {
    id_token: "id_token",
    token: "token",
    id_token_token: "id_token token"
};

/**
 * @hidden
 * @ignore
 */
export interface CacheResult {
    errorDesc: string;
    token: string;
    error: string;
}

/**
 * @hidden
 * @ignore
 * Data type to hold information about state returned from the server
 */
export type ResponseStateInfo = {
    state: string;
    stateMatch: boolean;
    requestType: string;
};

/**
 * A type alias for an authResponseCallback function.
 * {@link (authResponseCallback:type)}
 * @param authErr error created for failure cases
 * @param response response containing token strings in success cases, or just state value in error cases
 */
export type authResponseCallback = (authErr: AuthError, response?: AuthResponse) => void;

/**
 * A type alias for a tokenReceivedCallback function.
 * {@link (tokenReceivedCallback:type)}
 * @returns response of type {@link (AuthResponse:type)}
 * The function that will get the call back once this API is completed (either successfully or with a failure).
 */
export type tokenReceivedCallback = (response: AuthResponse) => void;

/**
 * A type alias for a errorReceivedCallback function.
 * {@link (errorReceivedCallback:type)}
 * @returns response of type {@link (AuthError:class)}
 * @returns {string} account state
 */
export type errorReceivedCallback = (authErr: AuthError, accountState: string) => void;

/**
 * UserAgentApplication class
 *
 * Object Instance that the developer can use to make loginXX OR acquireTokenXX functions
 */
export class UserAgentApplication {

    // input Configuration by the developer/user
    private config: Configuration;

    // callbacks for token/error
    private authResponseCallback: authResponseCallback = null;
    private tokenReceivedCallback: tokenReceivedCallback = null;
    private errorReceivedCallback: errorReceivedCallback = null;

    // Added for readability as these params are very frequently used
    private logger: Logger;
    private clientId: string;
    private inCookie: boolean;
    private telemetryManager: TelemetryManager;

    // Cache and Account info referred across token grant flow
    protected cacheStorage: AuthCache;
    private account: Account;

    // state variables
    private loginInProgress: boolean;
    private acquireTokenInProgress: boolean;
    private silentAuthenticationState: string;
    private silentLogin: boolean;
    private redirectCallbacksSet: boolean;

    // message interface
    private messageCache: MessageCache;
    private messageListener: MessageListener;;

    // Authority Functionality
    protected authorityInstance: Authority;

    /**
     * setter for the authority URL
     * @param {string} authority
     */
    // If the developer passes an authority, create an instance
    public set authority(val) {
        this.authorityInstance = AuthorityFactory.CreateInstance(val, this.config.auth.validateAuthority);
    }

    /**
     * Method to manage the authority URL.
     *
     * @returns {string} authority
     */
    public get authority(): string {
        return this.authorityInstance.CanonicalAuthority;
    }

    /**
     * Get the current authority instance from the MSAL configuration object
     *
     * @returns {@link Authority} authority instance
     */
    public getAuthorityInstance(): Authority {
        return this.authorityInstance;
    }

    /**
     * @constructor
     * Constructor for the UserAgentApplication used to instantiate the UserAgentApplication object
     *
     * Important attributes in the Configuration object for auth are:
     * - clientID: the application ID of your application.
     * You can obtain one by registering your application with our Application registration portal : https://portal.azure.com/#blade/Microsoft_AAD_IAM/ActiveDirectoryMenuBlade/RegisteredAppsPreview
     * - authority: the authority URL for your application.
     *
     * In Azure AD, authority is a URL indicating the Azure active directory that MSAL uses to obtain tokens.
     * It is of the form https://login.microsoftonline.com/&lt;Enter_the_Tenant_Info_Here&gt;.
     * If your application supports Accounts in one organizational directory, replace "Enter_the_Tenant_Info_Here" value with the Tenant Id or Tenant name (for example, contoso.microsoft.com).
     * If your application supports Accounts in any organizational directory, replace "Enter_the_Tenant_Info_Here" value with organizations.
     * If your application supports Accounts in any organizational directory and personal Microsoft accounts, replace "Enter_the_Tenant_Info_Here" value with common.
     * To restrict support to Personal Microsoft accounts only, replace "Enter_the_Tenant_Info_Here" value with consumers.
     *
     *
     * In Azure B2C, authority is of the form https://&lt;instance&gt;/tfp/&lt;tenant&gt;/&lt;policyName&gt;/
     *
     * @param {@link (Configuration:type)} configuration object for the MSAL UserAgentApplication instance
     */
    constructor(configuration: Configuration) {

        // Set the Configuration
        this.config = buildConfiguration(configuration);

        // Set the callback boolean
        this.redirectCallbacksSet = false;

        this.logger = this.config.system.logger;
        this.clientId = this.config.auth.clientId;
        this.inCookie = this.config.cache.storeAuthStateInCookie;

        this.telemetryManager = this.getTelemetryManagerFromConfig(this.config.system.telemetry, this.clientId);

        // if no authority is passed, set the default: "https://login.microsoftonline.com/common"
        this.authority = this.config.auth.authority || DEFAULT_AUTHORITY;

        // track login and acquireToken in progress
        this.loginInProgress = false;
        this.acquireTokenInProgress = false;

        // cache keys msal - typescript throws an error if any value other than "localStorage" or "sessionStorage" is passed
        this.cacheStorage = new AuthCache(this.clientId, this.config.cache.cacheLocation, this.inCookie);

        // initialize the message interface
        this.messageCache = new MessageCache(this.cacheStorage);
        this.messageListener = new MessageListener(this.messageCache, this.logger, this.config.broker.embeddedFrameOrigin);

        // Initialize window handling code
        window.activeRenewals = {};
        window.renewStates = [];
        window.callbackMappedToRenewStates = { };
        window.promiseMappedToRenewStates = { };
        window.msal = this;

        const urlHash = window.location.hash;
        const urlContainsHash = UrlUtils.urlContainsHash(urlHash);

        // read the hash stored through the topframe in redirect by delegation flow
        const urlTopFrame = this.messageCache.read(MessageType.URL_TOP_FRAME);
        const cachedUrlHash = this.messageCache.read(MessageType.HASH);

        // On the server 302 - Redirect, handle this
        if (!this.config.framework.isAngular && urlContainsHash && !WindowUtils.isInIframe() && !WindowUtils.isInPopup()) {
            // REDIRECT_IFRAMES: if we are in topframe, store the hash in the cache
            if(urlTopFrame) {
                MessageHelper.handleTopFrameRedirect(this.messageCache, urlTopFrame, urlHash, this.logger);
            }
            else {
                this.handleAuthenticationResponse(urlHash);
            }
        }
        // REDIRECT_IFRAMES: Handle the auth response on reload if the topframe redirected on the iframed app's behalf and saved the hash
        else if (WindowUtils.isInIframe() && cachedUrlHash) {
            this.handleAuthenticationResponse(cachedUrlHash);
        }
    }

    // #region Redirect Callbacks
    /**
     * @hidden
     * @ignore
     * Set the callback functions for the redirect flow to send back the success or error object.
     * @param {@link (tokenReceivedCallback:type)} successCallback - Callback which contains the AuthResponse object, containing data from the server.
     * @param {@link (errorReceivedCallback:type)} errorCallback - Callback which contains a AuthError object, containing error data from either the server
     * or the library, depending on the origin of the error.
     */
    handleRedirectCallback(tokenReceivedCallback: tokenReceivedCallback, errorReceivedCallback: errorReceivedCallback): void;
    handleRedirectCallback(authCallback: authResponseCallback): void;
    handleRedirectCallback(authOrTokenCallback: authResponseCallback | tokenReceivedCallback, errorReceivedCallback?: errorReceivedCallback): void {
        if (!authOrTokenCallback) {
            this.redirectCallbacksSet = false;
            throw ClientConfigurationError.createInvalidCallbackObjectError(authOrTokenCallback);
        }

        // Set callbacks
        if (errorReceivedCallback) {
            this.tokenReceivedCallback = authOrTokenCallback as tokenReceivedCallback;
            this.errorReceivedCallback = errorReceivedCallback;
            this.logger.warning("This overload for callback is deprecated - please change the format of the callbacks to a single callback as shown: (err: AuthError, response: AuthResponse).");
        } else {
            this.authResponseCallback = authOrTokenCallback as authResponseCallback;
        }

        this.redirectCallbacksSet = true;

        // On the server 302 - Redirect, handle this
        if (!this.config.framework.isAngular) {
            const cachedHash = this.cacheStorage.getItem(CacheKeys.URL_HASH);
            if (cachedHash) {
                this.processCallBack(cachedHash, null);
            }
        }
    }

    private authResponseHandler(interactionType: InteractionType, response: AuthResponse, resolve?: any) : void {
        if (interactionType === Constants.interactionTypeRedirect) {
            if (this.errorReceivedCallback) {
                this.tokenReceivedCallback(response);
            } else if (this.authResponseCallback) {
                this.authResponseCallback(null, response);
            }
        } else if (interactionType === Constants.interactionTypePopup) {
            resolve(response);
        } else {
            throw ClientAuthError.createInvalidInteractionTypeError();
        }
    }

    private authErrorHandler(interactionType: InteractionType, authErr: AuthError, response: AuthResponse, reject?: any) : void {
        if (interactionType === Constants.interactionTypeRedirect) {
            if (this.errorReceivedCallback) {
                this.errorReceivedCallback(authErr, response.accountState);
            } else {
                this.authResponseCallback(authErr, response);
            }
        } else if (interactionType === Constants.interactionTypePopup) {
            reject(authErr);
        } else {
            throw ClientAuthError.createInvalidInteractionTypeError();
        }
    }

    // #endregion
    /**
     * Use when initiating the login process by redirecting the user's browser to the authorization endpoint.
     * @param {@link (AuthenticationParameters:type)}
     */
    loginRedirect(request?: AuthenticationParameters): void {
        // Throw error if callbacks are not set before redirect
        if (!this.redirectCallbacksSet) {
            throw ClientConfigurationError.createRedirectCallbacksNotSetError();
        }
        this.acquireTokenInteractive(Constants.interactionTypeRedirect, true, request);
    }

    /**
     * Use when you want to obtain an access_token for your API by redirecting the user's browser window to the authorization endpoint.
     * @param {@link (AuthenticationParameters:type)}
     *
     * To renew idToken, please pass clientId as the only scope in the Authentication Parameters
     */
    acquireTokenRedirect(request: AuthenticationParameters): void {
        if (!request) {
            throw ClientConfigurationError.createEmptyRequestError();
        }

        // Throw error if callbacks are not set before redirect
        if (!this.redirectCallbacksSet) {
            throw ClientConfigurationError.createRedirectCallbacksNotSetError();
        }
        this.acquireTokenInteractive(Constants.interactionTypeRedirect, false, request);
    }

    /**
     * Use when initiating the login process via opening a popup window in the user's browser
     *
     * @param {@link (AuthenticationParameters:type)}
     *
     * @returns {Promise.<AuthResponse>} - a promise that is fulfilled when this function has completed, or rejected if an error was raised. Returns the {@link AuthResponse} object
     */
    loginPopup(request?: AuthenticationParameters): Promise<AuthResponse> {
        return new Promise<AuthResponse>((resolve, reject) => {
            this.acquireTokenInteractive(Constants.interactionTypePopup, true, request, resolve, reject);
        });
    }

    /**
     * Use when you want to obtain an access_token for your API via opening a popup window in the user's browser
     * @param {@link AuthenticationParameters}
     *
     * To renew idToken, please pass clientId as the only scope in the Authentication Parameters
     * @returns {Promise.<AuthResponse>} - a promise that is fulfilled when this function has completed, or rejected if an error was raised. Returns the {@link AuthResponse} object
     */
    acquireTokenPopup(request: AuthenticationParameters): Promise<AuthResponse> {
        if (!request) {
            throw ClientConfigurationError.createEmptyRequestError();
        }

        return new Promise<AuthResponse>((resolve, reject) => {
            this.acquireTokenInteractive(Constants.interactionTypePopup, false, request, resolve, reject);
        });
    }

    // #region Acquire Token

    /**
     * Use when initiating the login process or when you want to obtain an access_token for your API,
     * either by redirecting the user's browser window to the authorization endpoint or via opening a popup window in the user's browser.
     * @param {@link (AuthenticationParameters:type)}
     *
     * To renew idToken, please pass clientId as the only scope in the Authentication Parameters
     */
    private acquireTokenInteractive(interactionType: InteractionType, isLoginCall: boolean, request?: AuthenticationParameters, resolve?: any, reject?: any): void {

        // If already in progress, do not proceed
        if (this.loginInProgress || this.acquireTokenInProgress) {
            const thrownError = this.loginInProgress ? ClientAuthError.createLoginInProgressError() : ClientAuthError.createAcquireTokenInProgressError();
            const stateOnlyResponse = buildResponseStateOnly(this.getAccountState(request && request.state));
            this.authErrorHandler(interactionType,
                thrownError,
                stateOnlyResponse,
                reject);
            return;
        }

        // if extraScopesToConsent is passed in loginCall, append them to the login request
        const scopes: Array<string> = isLoginCall ? this.appendScopes(request) : request.scopes;

        // Validate and filter scopes (the validate function will throw if validation fails)
        this.validateInputScope(scopes, !isLoginCall);

        // Get the account object if a session exists
        const account: Account = (request && request.account && !isLoginCall) ? request.account : this.getAccount();

        // If no session exists, prompt the user to login.
        if (!account && !ServerRequestParameters.isSSOParam(request)) {
            if (isLoginCall) {
                // extract ADAL id_token if exists
                const adalIdToken = this.extractADALIdToken();

                // silent login if ADAL id_token is retrieved successfully - SSO
                if (adalIdToken && !scopes) {
                    this.logger.info("ADAL's idToken exists. Extracting login information from ADAL's idToken ");
                    const tokenRequest: AuthenticationParameters = this.buildIDTokenRequest(request);

                    this.silentLogin = true;
                    this.acquireTokenSilent(tokenRequest).then(response => {
                        this.silentLogin = false;
                        this.logger.info("Unified cache call is successful");

                        this.authResponseHandler(interactionType, response, resolve);
                        return;
                    }, (error) => {
                        this.silentLogin = false;
                        this.logger.error("Error occurred during unified cache ATS: " + error);

                        // proceed to login since ATS failed
                        this.acquireTokenHelper(null, interactionType, isLoginCall, request, scopes, resolve, reject);
                    });
                }
                // No ADAL token found, proceed to login
                else {
                    this.acquireTokenHelper(null, interactionType, isLoginCall, request, scopes, resolve, reject);
                }
            }
            // AcquireToken call, but no account or context given, so throw error
            else {
                this.logger.info("User login is required");
                throw ClientAuthError.createUserLoginRequiredError();
            }
        }
        // User session exists
        else {
            this.acquireTokenHelper(account, interactionType, isLoginCall, request, scopes, resolve, reject);
        }
    }

    /**
     * @hidden
     * @ignore
     * Helper function to acquireToken
     *
     */
    private acquireTokenHelper(account: Account, interactionType: InteractionType, isLoginCall: boolean, request?: AuthenticationParameters, scopes?: Array<string>, resolve?: any, reject?: any): void {
    // Track the acquireToken progress
        if (isLoginCall) {
            this.loginInProgress = true;
        } else {
            this.acquireTokenInProgress = true;
        }

        const scope = scopes ? scopes.join(" ").toLowerCase() : this.clientId.toLowerCase();

        let serverAuthenticationRequest: ServerRequestParameters;
        const acquireTokenAuthority = (request && request.authority) ? AuthorityFactory.CreateInstance(request.authority, this.config.auth.validateAuthority) : this.authorityInstance;

        let popUpWindow: Window;
        if (interactionType === Constants.interactionTypePopup) {
            // Generate a popup window
            try {
                popUpWindow = this.openPopup("about:blank", "msal", Constants.popUpWidth, Constants.popUpHeight);

                // Push popup window handle onto stack for tracking
                WindowUtils.trackPopup(popUpWindow);
            } catch (e) {
                this.loginInProgress = false;
                this.acquireTokenInProgress = false;

                this.logger.info(ClientAuthErrorMessage.popUpWindowError.code + ":" + ClientAuthErrorMessage.popUpWindowError.desc);
                this.cacheStorage.setItem(CacheKeys.ERROR, ClientAuthErrorMessage.popUpWindowError.code);
                this.cacheStorage.setItem(CacheKeys.ERROR_DESC, ClientAuthErrorMessage.popUpWindowError.desc);
                if (reject) {
                    reject(ClientAuthError.createPopupWindowError());
                }
            }

            if (!popUpWindow) {
                return;
            }
        }

        acquireTokenAuthority.resolveEndpointsAsync().then(async () => {
            // On Fulfillment
            const responseType: string = isLoginCall ? ResponseTypes.id_token : this.getTokenType(account, scopes, false);
            let loginStartPage: string;

            if (isLoginCall) {
                // if the user sets the login start page - angular only??
                loginStartPage = this.cacheStorage.getItem(CacheKeys.ANGULAR_LOGIN_REQUEST);
                if (!loginStartPage || loginStartPage === "") {
                    loginStartPage = window.location.href;
                } else {
                    this.cacheStorage.setItem(CacheKeys.ANGULAR_LOGIN_REQUEST, "");
                }
            }

            serverAuthenticationRequest = new ServerRequestParameters(
                acquireTokenAuthority,
                this.clientId,
                scopes,
                responseType,
                this.getRedirectUri(),
                request && request.state
            );

            this.updateCacheEntries(serverAuthenticationRequest, account, loginStartPage);

            // populate QueryParameters (sid/login_hint/domain_hint) and any other extraQueryParameters set by the developer
            serverAuthenticationRequest.populateQueryParams(account, request);

            // Construct urlNavigate
            const urlNavigate = UrlUtils.createNavigateUrl(serverAuthenticationRequest) + Constants.response_mode_fragment;

            // set state in cache
            if (interactionType === Constants.interactionTypeRedirect) {
                if (!isLoginCall) {
                    this.cacheStorage.setItem(CacheKeys.STATE_ACQ_TOKEN, serverAuthenticationRequest.state, this.inCookie);
                }
            } else if (interactionType === Constants.interactionTypePopup) {
                window.renewStates.push(serverAuthenticationRequest.state);
                window.requestType = isLoginCall ? Constants.login : Constants.renewToken;

                // Register callback to capture results from server
                this.registerCallback(serverAuthenticationRequest.state, scope, resolve, reject);
            } else {
                throw ClientAuthError.createInvalidInteractionTypeError();
            }

            // IFRAMEDAPPS: if we are redirecting in an iframe, post a message to the topFrame
            if(WindowUtils.isInIframe() && !popUpWindow) {
                MessageHelper.redirectDelegationRequest(this.messageCache, urlNavigate, this.config.broker.topFrameOrigin);
            }
            else {
                // prompt user for interaction
                WindowUtils.navigateWindow(urlNavigate, this.logger, popUpWindow);
            }

            // popUpWindow will be null for redirects, so we dont need to attempt to monitor the window
            if (popUpWindow) {
                const hash = await WindowUtils.monitorWindowForHash(popUpWindow, this.config.system.loadFrameTimeout);
                if (hash) {
                    // Hash found
                    this.handleAuthenticationResponse(hash);

                    this.loginInProgress = false;
                    this.acquireTokenInProgress = false;
                    this.logger.info("Closing popup window");

                    // TODO: Check how this can be extracted for any framework specific code?
                    if (this.config.framework.isAngular) {
                        this.broadcast("msal:popUpHashChanged", hash);
                        WindowUtils.closePopups();
                    }
                } else {
                    // Window closed
                    if (reject) {
                        reject(ClientAuthError.createUserCancelledError());
                    }

                    if (this.config.framework.isAngular) {
                        this.broadcast("msal:popUpClosed", ClientAuthErrorMessage.userCancelledError.code + Constants.resourceDelimiter + ClientAuthErrorMessage.userCancelledError.desc);
                        return;
                    }

                    this.loginInProgress = false;
                    this.acquireTokenInProgress = false;
                }
            }

        }).catch((err) => {
            this.logger.warning("could not resolve endpoints");
            this.authErrorHandler(interactionType, ClientAuthError.createEndpointResolutionError(err.toString), buildResponseStateOnly(request.state), reject);
            if (popUpWindow) {
                popUpWindow.close();
            }
        });
    }

    /**
     * Use this function to obtain a token before every call to the API / resource provider
     *
     * MSAL return's a cached token when available
     * Or it send's a request to the STS to obtain a new token using a hidden iframe.
     *
     * @param {@link AuthenticationParameters}
     *
     * To renew idToken, please pass clientId as the only scope in the Authentication Parameters
     * @returns {Promise.<AuthResponse>} - a promise that is fulfilled when this function has completed, or rejected if an error was raised. Returns the {@link AuthResponse} object
     *
     */
    acquireTokenSilent(request: AuthenticationParameters): Promise<AuthResponse> {
        if (!request) {
            throw ClientConfigurationError.createEmptyRequestError();
        }
        return new Promise<AuthResponse>((resolve, reject) => {

            // Validate and filter scopes (the validate function will throw if validation fails)
            this.validateInputScope(request.scopes, true);

            const scope = request.scopes.join(" ").toLowerCase();

            // if the developer passes an account, give that account the priority
            const account: Account = request.account || this.getAccount();

            // extract if there is an adalIdToken stashed in the cache
            const adalIdToken = this.cacheStorage.getItem(Constants.adalIdToken);

            // if there is no account logged in and no login_hint/sid is passed in the request
            if (!account && !(request.sid  || request.loginHint) && StringUtils.isEmpty(adalIdToken) ) {
                this.logger.info("User login is required");
                return reject(ClientAuthError.createUserLoginRequiredError());
            }

            const responseType = this.getTokenType(account, request.scopes, true);

            const serverAuthenticationRequest = new ServerRequestParameters(
                AuthorityFactory.CreateInstance(request.authority, this.config.auth.validateAuthority),
                this.clientId,
                request.scopes,
                responseType,
                this.getRedirectUri(),
                request && request.state
            );
            // populate QueryParameters (sid/login_hint/domain_hint) and any other extraQueryParameters set by the developer
            if (ServerRequestParameters.isSSOParam(request) || account) {
                serverAuthenticationRequest.populateQueryParams(account, request);
            }
            // if user didn't pass login_hint/sid and adal's idtoken is present, extract the login_hint from the adalIdToken
            else if (!account && !StringUtils.isEmpty(adalIdToken)) {
                // if adalIdToken exists, extract the SSO info from the same
                const adalIdTokenObject = TokenUtils.extractIdToken(adalIdToken);
                this.logger.verbose("ADAL's idToken exists. Extracting login information from ADAL's idToken ");
                serverAuthenticationRequest.populateQueryParams(account, null, adalIdTokenObject);
            }
            const userContainedClaims = request.claimsRequest || serverAuthenticationRequest.claimsValue;

            let authErr: AuthError;
            let cacheResultResponse;

            if (!userContainedClaims && !request.forceRefresh) {
                try {
                    cacheResultResponse = this.getCachedToken(serverAuthenticationRequest, account);
                } catch (e) {
                    authErr = e;
                }
            }

            // resolve/reject based on cacheResult
            if (cacheResultResponse) {
                this.logger.info("Token is already in cache for scope:" + scope);
                resolve(cacheResultResponse);
                return null;
            }
            else if (authErr) {
                this.logger.infoPii(authErr.errorCode + ":" + authErr.errorMessage);
                reject(authErr);
                return null;
            }
            // else proceed with login
            else {
                let logMessage;
                if (userContainedClaims) {
                    logMessage = "Skipped cache lookup since claims were given.";
                } else if (request.forceRefresh) {
                    logMessage = "Skipped cache lookup since request.forceRefresh option was set to true";
                } else {
                    logMessage = "Token is not in cache for scope:" + scope;
                }
                this.logger.verbose(logMessage);

                // Cache result can return null if cache is empty. In that case, set authority to default value if no authority is passed to the api.
                if (!serverAuthenticationRequest.authorityInstance) {
                    serverAuthenticationRequest.authorityInstance = request.authority ? AuthorityFactory.CreateInstance(request.authority, this.config.auth.validateAuthority) : this.authorityInstance;
                }
                // cache miss
                return serverAuthenticationRequest.authorityInstance.resolveEndpointsAsync()
                    .then(() => {
                        /*
                         * refresh attempt with iframe
                         * Already renewing for this scope, callback when we get the token.
                         */
                        if (window.activeRenewals[scope]) {
                            this.logger.verbose("Renew token for scope: " + scope + " is in progress. Registering callback");
                            // Active renewals contains the state for each renewal.
                            this.registerCallback(window.activeRenewals[scope], scope, resolve, reject);
                        }
                        else {
                            if (request.scopes && request.scopes.indexOf(this.clientId) > -1 && request.scopes.length === 1) {
                                /*
                                 * App uses idToken to send to api endpoints
                                 * Default scope is tracked as clientId to store this token
                                 */
                                this.logger.verbose("renewing idToken");
                                this.silentLogin = true;
                                this.renewIdToken(request.scopes, resolve, reject, account, serverAuthenticationRequest);
                            } else {
                                // renew access token
                                this.logger.verbose("renewing accesstoken");
                                this.renewToken(request.scopes, resolve, reject, account, serverAuthenticationRequest);
                            }
                        }
                    }).catch((err) => {
                        this.logger.warning("could not resolve endpoints");
                        reject(ClientAuthError.createEndpointResolutionError(err.toString()));
                        return null;
                    });
            }
        });
    }

    // #endregion

    // #region Popup Window Creation

    /**
     * @hidden
     *
     * Configures popup window for login.
     *
     * @param urlNavigate
     * @param title
     * @param popUpWidth
     * @param popUpHeight
     * @ignore
     * @hidden
     */
    private openPopup(urlNavigate: string, title: string, popUpWidth: number, popUpHeight: number) {
        try {
            /**
             * adding winLeft and winTop to account for dual monitor
             * using screenLeft and screenTop for IE8 and earlier
             */
            const winLeft = window.screenLeft ? window.screenLeft : window.screenX;
            const winTop = window.screenTop ? window.screenTop : window.screenY;
            /**
             * window.innerWidth displays browser window"s height and width excluding toolbars
             * using document.documentElement.clientWidth for IE8 and earlier
             */
            const width = window.innerWidth || document.documentElement.clientWidth || document.body.clientWidth;
            const height = window.innerHeight || document.documentElement.clientHeight || document.body.clientHeight;
            const left = ((width / 2) - (popUpWidth / 2)) + winLeft;
            const top = ((height / 2) - (popUpHeight / 2)) + winTop;

            // open the window
            const popupWindow = window.open(urlNavigate, title, "width=" + popUpWidth + ", height=" + popUpHeight + ", top=" + top + ", left=" + left);
            if (!popupWindow) {
                throw ClientAuthError.createPopupWindowError();
            }
            if (popupWindow.focus) {
                popupWindow.focus();
            }

            return popupWindow;
        } catch (e) {
            this.logger.error("error opening popup " + e.message);
            this.loginInProgress = false;
            this.acquireTokenInProgress = false;
            throw ClientAuthError.createPopupWindowError(e.toString());
        }
    }

    // #endregion

    // #region Iframe Management

    /**
     * @hidden
     * Calling _loadFrame but with a timeout to signal failure in loadframeStatus. Callbacks are left.
     * registered when network errors occur and subsequent token requests for same resource are registered to the pending request.
     * @ignore
     */
    private async loadIframeTimeout(urlNavigate: string, frameName: string, scope: string): Promise<void> {
        // set iframe session to pending
        const expectedState = window.activeRenewals[scope];
        this.logger.verbose("Set loading state to pending for: " + scope + ":" + expectedState);
        this.cacheStorage.setItem(CacheKeys.RENEW_STATUS + expectedState, Constants.tokenRenewStatusInProgress);
        setTimeout(() => {
            if (this.cacheStorage.getItem(CacheKeys.RENEW_STATUS + expectedState) === Constants.tokenRenewStatusInProgress) {
                // fail the iframe session if it's in pending state
                this.logger.verbose("Loading frame has timed out after: " + (this.config.system.loadFrameTimeout / 1000) + " seconds for scope " + scope + ":" + expectedState);
                // Error after timeout
                if (expectedState && window.callbackMappedToRenewStates[expectedState]) {
                    window.callbackMappedToRenewStates[expectedState](null, ClientAuthError.createTokenRenewalTimeoutError());
                }

                this.cacheStorage.setItem(CacheKeys.RENEW_STATUS + expectedState, Constants.tokenRenewStatusCancelled);
            }
        }, this.config.system.loadFrameTimeout);

        const iframe = await WindowUtils.loadFrame(urlNavigate, frameName, this.config.system.navigateFrameWait, this.logger);
        const hash = await WindowUtils.monitorWindowForHash(iframe.contentWindow, this.config.system.loadFrameTimeout);
        if (hash) {
            this.handleAuthenticationResponse(hash);
        }
    }

    // #endregion

    // #region General Helpers

    /**
     * @hidden
     * Used to add the developer requested callback to the array of callbacks for the specified scopes. The updated array is stored on the window object
     * @param {string} expectedState - Unique state identifier (guid).
     * @param {string} scope - Developer requested permissions. Not all scopes are guaranteed to be included in the access token returned.
     * @param {Function} resolve - The resolve function of the promise object.
     * @param {Function} reject - The reject function of the promise object.
     * @ignore
     */
    private registerCallback(expectedState: string, scope: string, resolve: Function, reject: Function): void {
        // track active renewals
        window.activeRenewals[scope] = expectedState;

        // initialize callbacks mapped array
        if (!window.promiseMappedToRenewStates[expectedState]) {
            window.promiseMappedToRenewStates[expectedState] = [];
        }
        // indexing on the current state, push the callback params to callbacks mapped
        window.promiseMappedToRenewStates[expectedState].push({ resolve: resolve, reject: reject });

        // Store the server response in the current window??
        if (!window.callbackMappedToRenewStates[expectedState]) {
            window.callbackMappedToRenewStates[expectedState] =
      (response: AuthResponse, error: AuthError) => {
          // reset active renewals
          window.activeRenewals[scope] = null;

          // for all promiseMappedtoRenewStates for a given 'state' - call the reject/resolve with error/token respectively
          for (let i = 0; i < window.promiseMappedToRenewStates[expectedState].length; ++i) {
              try {
                  if (error) {
                      window.promiseMappedToRenewStates[expectedState][i].reject(error);
                  } else if (response) {
                      window.promiseMappedToRenewStates[expectedState][i].resolve(response);
                  } else {
                      throw AuthError.createUnexpectedError("Error and response are both null");
                  }
              } catch (e) {
                  this.logger.warning(e);
              }
          }

          // reset
          window.promiseMappedToRenewStates[expectedState] = null;
          window.callbackMappedToRenewStates[expectedState] = null;
      };
        }
    }

    // #endregion

    // #region Logout

    /**
     * Use to log out the current user, and redirect the user to the postLogoutRedirectUri.
     * Default behaviour is to redirect the user to `window.location.href`.
     */
    logout(): void {
        this.clearCache();
        this.account = null;
        let logout = "";
        if (this.getPostLogoutRedirectUri()) {
            logout = "post_logout_redirect_uri=" + encodeURIComponent(this.getPostLogoutRedirectUri());
        }
        this.authorityInstance.resolveEndpointsAsync().then(authority => {
            const urlNavigate = authority.EndSessionEndpoint
                ? `${authority.EndSessionEndpoint}?${logout}`
                : `${this.authority}oauth2/v2.0/logout?${logout}`;
            WindowUtils.navigateWindow(urlNavigate, this.logger);
        });
    }

    /**
     * @hidden
     * Clear all access tokens in the cache.
     * @ignore
     */
    protected clearCache(): void {
        window.renewStates = [];
        const accessTokenItems = this.cacheStorage.getAllAccessTokens(Constants.clientId, Constants.homeAccountIdentifier);
        for (let i = 0; i < accessTokenItems.length; i++) {
            this.cacheStorage.removeItem(JSON.stringify(accessTokenItems[i].key));
        }
        this.cacheStorage.resetCacheItems();
        this.cacheStorage.clearMsalCookie();
    }

    /**
     * @hidden
     * Clear a given access token from the cache.
     *
     * @param accessToken
     */
    protected clearCacheForScope(accessToken: string) {
        const accessTokenItems = this.cacheStorage.getAllAccessTokens(Constants.clientId, Constants.homeAccountIdentifier);
        for (let i = 0; i < accessTokenItems.length; i++) {
            const token = accessTokenItems[i];
            if (token.value.accessToken === accessToken) {
                this.cacheStorage.removeItem(JSON.stringify(token.key));
            }
        }
    }

    // #endregion

    // #region Response

    /**
     * @hidden
     * @ignore
     * Checks if the redirect response is received from the STS. In case of redirect, the url fragment has either id_token, access_token or error.
     * @param {string} hash - Hash passed from redirect page.
     * @returns {Boolean} - true if response contains id_token, access_token or error, false otherwise.
     */
    isCallback(hash: string): boolean {
        this.logger.info("isCallback will be deprecated in favor of urlContainsHash in MSAL.js v2.0.");
        return UrlUtils.urlContainsHash(hash);
    }

    /**
     * @hidden
     * Used to call the constructor callback with the token/error
     * @param {string} [hash=window.location.hash] - Hash fragment of Url.
     */
    private processCallBack(hash: string, stateInfo: ResponseStateInfo, parentCallback?: Function): void {
        this.logger.info("Processing the callback from redirect response");
        // get the state info from the hash
        if (!stateInfo) {
            stateInfo = this.getResponseState(hash);
        }

        let response : AuthResponse;
        let authErr : AuthError;
        // Save the token info from the hash
        try {
            response = this.saveTokenFromHash(hash, stateInfo);
        } catch (err) {
            authErr = err;
        }

        // remove hash from the cache
        this.cacheStorage.removeItem(CacheKeys.URL_HASH);

        try {
            // Clear the cookie in the hash
            this.cacheStorage.clearMsalCookie();
            const accountState: string = this.getAccountState(stateInfo.state);
            if (response) {
                if ((stateInfo.requestType === Constants.renewToken) || response.accessToken) {
                    if (window.parent !== window) {
                        this.logger.verbose("Window is in iframe, acquiring token silently");
                    } else {
                        this.logger.verbose("acquiring token interactive in progress");
                    }
                    response.tokenType = ServerHashParamKeys.ACCESS_TOKEN;
                }
                else if (stateInfo.requestType === Constants.login) {
                    response.tokenType = ServerHashParamKeys.ID_TOKEN;
                }
                if (!parentCallback) {
                    this.authResponseHandler(Constants.interactionTypeRedirect, response);
                    return;
                }
            } else if (!parentCallback) {
                this.authErrorHandler(Constants.interactionTypeRedirect, authErr, buildResponseStateOnly(accountState));
                return;
            }

            parentCallback(response, authErr);
        } catch (err) {
            this.logger.error("Error occurred in token received callback function: " + err);
            throw ClientAuthError.createErrorInCallbackFunction(err.toString());
        }
    }

    /**
     * @hidden
     * This method must be called for processing the response received from the STS. It extracts the hash, processes the token or error information and saves it in the cache. It then
     * calls the registered callbacks in case of redirect or resolves the promises with the result.
     * @param {string} [hash=window.location.hash] - Hash fragment of Url.
     */
    private handleAuthenticationResponse(hash: string): void {
        // retrieve the hash
        const locationHash = hash || window.location.hash;

        // Check if the current flow is popup or hidden iframe
        const iframeWithHash = WindowUtils.getIframeWithHash(locationHash);
        const popUpWithHash = WindowUtils.getPopUpWithHash(locationHash);
        const isPopupOrIframe = !!(iframeWithHash || popUpWithHash);

        // if (window.parent !== window), by using self, window.parent becomes equal to window in getResponseState method specifically
        const stateInfo = this.getResponseState(locationHash);

        let tokenResponseCallback: (response: AuthResponse, error: AuthError) => void = null;

        this.logger.info("Returned from redirect url");
        // If parent window is the msal instance which opened the current window (iframe)
        if (isPopupOrIframe) {
            tokenResponseCallback = window.callbackMappedToRenewStates[stateInfo.state];
        } else {
            // Redirect cases
            tokenResponseCallback = null;
            // if set to navigate to loginRequest page post login
            if (this.config.auth.navigateToLoginRequestUrl) {
                this.cacheStorage.setItem(CacheKeys.URL_HASH, locationHash);
                if (window.parent === window) {
                    window.location.href = this.cacheStorage.getItem(CacheKeys.LOGIN_REQUEST, this.inCookie);
                }
                return;
            }
            else {
                window.location.hash = "";
            }

            if (!this.redirectCallbacksSet) {
                // We reached this point too early - cache hash, return and process in handleRedirectCallbacks
                this.cacheStorage.setItem(CacheKeys.URL_HASH, locationHash);
                return;
            }
        }

        this.processCallBack(locationHash, stateInfo, tokenResponseCallback);

        // If current window is opener, close all windows
        if (isPopupOrIframe) {
            WindowUtils.closePopups();
        }
    }

    /**
     * @hidden
     * Creates a stateInfo object from the URL fragment and returns it.
     * @param {string} hash  -  Hash passed from redirect page
     * @returns {TokenResponse} an object created from the redirect response from AAD comprising of the keys - parameters, requestType, stateMatch, stateResponse and valid.
     * @ignore
     */
    protected getResponseState(hash: string): ResponseStateInfo {
        const parameters = UrlUtils.deserializeHash(hash);
        let stateResponse: ResponseStateInfo;
        if (!parameters) {
            throw AuthError.createUnexpectedError("Hash was not parsed correctly.");
        }
        if (parameters.hasOwnProperty("state")) {
            stateResponse = {
                requestType: Constants.unknown,
                state: parameters.state,
                stateMatch: false
            };
        } else {
            throw AuthError.createUnexpectedError("Hash does not contain state.");
        }
        /*
         * async calls can fire iframe and login request at the same time if developer does not use the API as expected
         * incoming callback needs to be looked up to find the request type
         */

        // loginRedirect
        if (stateResponse.state === this.cacheStorage.getItem(CacheKeys.STATE_LOGIN, this.inCookie) || stateResponse.state === this.silentAuthenticationState) { // loginRedirect
            stateResponse.requestType = Constants.login;
            stateResponse.stateMatch = true;
            return stateResponse;
        }
        // acquireTokenRedirect
        else if (stateResponse.state === this.cacheStorage.getItem(CacheKeys.STATE_ACQ_TOKEN, this.inCookie)) { // acquireTokenRedirect
            stateResponse.requestType = Constants.renewToken;
            stateResponse.stateMatch = true;
            return stateResponse;
        }

        // external api requests may have many renewtoken requests for different resource
        if (!stateResponse.stateMatch) {
            stateResponse.requestType = window.requestType;
            const statesInParentContext = window.renewStates;
            for (let i = 0; i < statesInParentContext.length; i++) {
                if (statesInParentContext[i] === stateResponse.state) {
                    stateResponse.stateMatch = true;
                    break;
                }
            }
        }

        return stateResponse;
    }

    // #endregion

    // #region Token Processing (Extract to TokenProcessing.ts)

    /**
     * @hidden
     * Used to get token for the specified set of scopes from the cache
     * @param {@link ServerRequestParameters} - Request sent to the STS to obtain an id_token/access_token
     * @param {Account} account - Account for which the scopes were requested
     */
    private getCachedToken(serverAuthenticationRequest: ServerRequestParameters, account: Account): AuthResponse {
        let accessTokenCacheItem: AccessTokenCacheItem = null;
        const scopes = serverAuthenticationRequest.scopes;

        // filter by clientId and account
        const tokenCacheItems = this.cacheStorage.getAllAccessTokens(this.clientId, account ? account.homeAccountIdentifier : null);

        // No match found after initial filtering
        if (tokenCacheItems.length === 0) {
            return null;
        }

        const filteredItems: Array<AccessTokenCacheItem> = [];

        // if no authority passed
        if (!serverAuthenticationRequest.authority) {
            // filter by scope
            for (let i = 0; i < tokenCacheItems.length; i++) {
                const cacheItem = tokenCacheItems[i];
                const cachedScopes = cacheItem.key.scopes.split(" ");
                if (ScopeSet.containsScope(cachedScopes, scopes)) {
                    filteredItems.push(cacheItem);
                }
            }

            // if only one cached token found
            if (filteredItems.length === 1) {
                accessTokenCacheItem = filteredItems[0];
                serverAuthenticationRequest.authorityInstance = AuthorityFactory.CreateInstance(accessTokenCacheItem.key.authority, this.config.auth.validateAuthority);
            }
            // if more than one cached token is found
            else if (filteredItems.length > 1) {
                throw ClientAuthError.createMultipleMatchingTokensInCacheError(scopes.toString());
            }
            // if no match found, check if there was a single authority used
            else {
                const authorityList = this.getUniqueAuthority(tokenCacheItems, "authority");
                if (authorityList.length > 1) {
                    throw ClientAuthError.createMultipleAuthoritiesInCacheError(scopes.toString());
                }

                serverAuthenticationRequest.authorityInstance = AuthorityFactory.CreateInstance(authorityList[0], this.config.auth.validateAuthority);
            }
        }
        // if an authority is passed in the API
        else {
            // filter by authority and scope
            for (let i = 0; i < tokenCacheItems.length; i++) {
                const cacheItem = tokenCacheItems[i];
                const cachedScopes = cacheItem.key.scopes.split(" ");
                if (ScopeSet.containsScope(cachedScopes, scopes) && UrlUtils.CanonicalizeUri(cacheItem.key.authority) === serverAuthenticationRequest.authority) {
                    filteredItems.push(cacheItem);
                }
            }
            // no match
            if (filteredItems.length === 0) {
                return null;
            }
            // if only one cachedToken Found
            else if (filteredItems.length === 1) {
                accessTokenCacheItem = filteredItems[0];
            }
            else {
                // if more than one cached token is found
                throw ClientAuthError.createMultipleMatchingTokensInCacheError(scopes.toString());
            }
        }

        if (accessTokenCacheItem != null) {
            const expired = Number(accessTokenCacheItem.value.expiresIn);
            // If expiration is within offset, it will force renew
            const offset = this.config.system.tokenRenewalOffsetSeconds || 300;
            if (expired && (expired > TimeUtils.now() + offset)) {
                const idTokenObj = new IdToken(accessTokenCacheItem.value.idToken);
                if (!account) {
                    account = this.getAccount();
                    if (!account) {
                        throw AuthError.createUnexpectedError("Account should not be null here.");
                    }
                }
                const aState = this.getAccountState(serverAuthenticationRequest.state);
                const response : AuthResponse = {
                    uniqueId: "",
                    tenantId: "",
                    tokenType: (accessTokenCacheItem.value.idToken === accessTokenCacheItem.value.accessToken) ? ServerHashParamKeys.ID_TOKEN : ServerHashParamKeys.ACCESS_TOKEN,
                    idToken: idTokenObj,
                    idTokenClaims: idTokenObj.claims,
                    accessToken: accessTokenCacheItem.value.accessToken,
                    scopes: accessTokenCacheItem.key.scopes.split(" "),
                    expiresOn: new Date(expired * 1000),
                    account: account,
                    accountState: aState
                };
                ResponseUtils.setResponseIdToken(response, idTokenObj);
                return response;
            } else {
                this.cacheStorage.removeItem(JSON.stringify(filteredItems[0].key));
                return null;
            }
        } else {
            return null;
        }
    }

    /**
     * @hidden
     * Used to get a unique list of authorities from the cache
     * @param {Array<AccessTokenCacheItem>}  accessTokenCacheItems - accessTokenCacheItems saved in the cache
     * @ignore
     */
    private getUniqueAuthority(accessTokenCacheItems: Array<AccessTokenCacheItem>, property: string): Array<string> {
        const authorityList: Array<string> = [];
        const flags: Array<string> = [];
        accessTokenCacheItems.forEach(element => {
            if (element.key.hasOwnProperty(property) && (flags.indexOf(element.key[property]) === -1)) {
                flags.push(element.key[property]);
                authorityList.push(element.key[property]);
            }
        });
        return authorityList;
    }

    /**
     * @hidden
     * Check if ADAL id_token exists and return if exists.
     *
     */
    private extractADALIdToken(): any {
        const adalIdToken = this.cacheStorage.getItem(Constants.adalIdToken);
        if (!StringUtils.isEmpty(adalIdToken)) {
            return TokenUtils.extractIdToken(adalIdToken);
        }
        return null;
    }

    /**
     * @hidden
     * Acquires access token using a hidden iframe.
     * @ignore
     */
    private renewToken(scopes: Array<string>, resolve: Function, reject: Function, account: Account, serverAuthenticationRequest: ServerRequestParameters): void {
        const scope = scopes.join(" ").toLowerCase();
        this.logger.verbose("renewToken is called for scope:" + scope);

        const frameName = `msalRenewFrame${scope}`;
        const frameHandle = WindowUtils.addHiddenIFrame(frameName, this.logger);

        this.updateCacheEntries(serverAuthenticationRequest, account);
        this.logger.verbose("Renew token Expected state: " + serverAuthenticationRequest.state);

        // Build urlNavigate with "prompt=none" and navigate to URL in hidden iFrame
        const urlNavigate = UrlUtils.urlRemoveQueryStringParameter(UrlUtils.createNavigateUrl(serverAuthenticationRequest), Constants.prompt) + Constants.prompt_none;

        window.renewStates.push(serverAuthenticationRequest.state);
        window.requestType = Constants.renewToken;
        this.registerCallback(serverAuthenticationRequest.state, scope, resolve, reject);
        this.logger.infoPii("Navigate to:" + urlNavigate);
        frameHandle.src = "about:blank";
        this.loadIframeTimeout(urlNavigate, frameName, scope);
    }

    /**
     * @hidden
     * Renews idtoken for app's own backend when clientId is passed as a single scope in the scopes array.
     * @ignore
     */
    private renewIdToken(scopes: Array<string>, resolve: Function, reject: Function, account: Account, serverAuthenticationRequest: ServerRequestParameters): void {
        this.logger.info("renewidToken is called");
        const frameName = "msalIdTokenFrame";
        const frameHandle = WindowUtils.addHiddenIFrame(frameName, this.logger);

        this.updateCacheEntries(serverAuthenticationRequest, account);

        this.logger.verbose("Renew Idtoken Expected state: " + serverAuthenticationRequest.state);

        // Build urlNavigate with "prompt=none" and navigate to URL in hidden iFrame
        const urlNavigate = UrlUtils.urlRemoveQueryStringParameter(UrlUtils.createNavigateUrl(serverAuthenticationRequest), Constants.prompt) + Constants.prompt_none;

        if (this.silentLogin) {
            window.requestType = Constants.login;
            this.silentAuthenticationState = serverAuthenticationRequest.state;
        } else {
            window.requestType = Constants.renewToken;
            window.renewStates.push(serverAuthenticationRequest.state);
        }

        // note: scope here is clientId
        this.registerCallback(serverAuthenticationRequest.state, this.clientId, resolve, reject);
        this.logger.infoPii("Navigate to:" + urlNavigate);
        frameHandle.src = "about:blank";
        this.loadIframeTimeout(urlNavigate, frameName, this.clientId);
    }

    /**
     * @hidden
     *
     * This method must be called for processing the response received from AAD. It extracts the hash, processes the token or error, saves it in the cache and calls the registered callbacks with the result.
     * @param {string} authority authority received in the redirect response from AAD.
     * @param {TokenResponse} requestInfo an object created from the redirect response from AAD comprising of the keys - parameters, requestType, stateMatch, stateResponse and valid.
     * @param {Account} account account object for which scopes are consented for. The default account is the logged in account.
     * @param {ClientInfo} clientInfo clientInfo received as part of the response comprising of fields uid and utid.
     * @param {IdToken} idToken idToken received as part of the response.
     * @ignore
     * @private
     */
    /* tslint:disable:no-string-literal */
    private saveAccessToken(response: AuthResponse, authority: string, parameters: any, clientInfo: string, idTokenObj: IdToken): AuthResponse {
        let scope: string;
        const accessTokenResponse = { ...response };
        const clientObj: ClientInfo = new ClientInfo(clientInfo);
        let expiration: number;

        // if the response contains "scope"
        if (parameters.hasOwnProperty(ServerHashParamKeys.SCOPE)) {
            // read the scopes
            scope = parameters[ServerHashParamKeys.SCOPE];
            const consentedScopes = scope.split(" ");

            // retrieve all access tokens from the cache, remove the dup scores
            const accessTokenCacheItems = this.cacheStorage.getAllAccessTokens(this.clientId, authority);

            for (let i = 0; i < accessTokenCacheItems.length; i++) {
                const accessTokenCacheItem = accessTokenCacheItems[i];

                if (accessTokenCacheItem.key.homeAccountIdentifier === response.account.homeAccountIdentifier) {
                    const cachedScopes = accessTokenCacheItem.key.scopes.split(" ");
                    if (ScopeSet.isIntersectingScopes(cachedScopes, consentedScopes)) {
                        this.cacheStorage.removeItem(JSON.stringify(accessTokenCacheItem.key));
                    }
                }
            }

            // Generate and cache accessTokenKey and accessTokenValue
            const expiresIn = TimeUtils.parseExpiresIn(parameters[ServerHashParamKeys.EXPIRES_IN]);
            expiration = TimeUtils.now() + expiresIn;
            const accessTokenKey = new AccessTokenKey(authority, this.clientId, scope, clientObj.uid, clientObj.utid);
            const accessTokenValue = new AccessTokenValue(parameters[ServerHashParamKeys.ACCESS_TOKEN], idTokenObj.rawIdToken, expiration.toString(), clientInfo);

            this.cacheStorage.setItem(JSON.stringify(accessTokenKey), JSON.stringify(accessTokenValue));

            accessTokenResponse.accessToken  = parameters[ServerHashParamKeys.ACCESS_TOKEN];
            accessTokenResponse.scopes = consentedScopes;
        }
        // if the response does not contain "scope" - scope is usually client_id and the token will be id_token
        else {
            scope = this.clientId;

            // Generate and cache accessTokenKey and accessTokenValue
            const accessTokenKey = new AccessTokenKey(authority, this.clientId, scope, clientObj.uid, clientObj.utid);
            expiration = Number(idTokenObj.expiration);
            const accessTokenValue = new AccessTokenValue(parameters[ServerHashParamKeys.ID_TOKEN], parameters[ServerHashParamKeys.ID_TOKEN], expiration.toString(), clientInfo);
            this.cacheStorage.setItem(JSON.stringify(accessTokenKey), JSON.stringify(accessTokenValue));
            accessTokenResponse.scopes = [scope];
            accessTokenResponse.accessToken = parameters[ServerHashParamKeys.ID_TOKEN];
        }

        if (expiration) {
            accessTokenResponse.expiresOn = new Date(expiration * 1000);
        } else {
            this.logger.error("Could not parse expiresIn parameter");
        }

        return accessTokenResponse;
    }

    /**
     * @hidden
     * Saves token or error received in the response from AAD in the cache. In case of id_token, it also creates the account object.
     * @ignore
     */
    protected saveTokenFromHash(hash: string, stateInfo: ResponseStateInfo): AuthResponse {
        this.logger.info("State status:" + stateInfo.stateMatch + "; Request type:" + stateInfo.requestType);

        let response : AuthResponse = {
            uniqueId: "",
            tenantId: "",
            tokenType: "",
            idToken: null,
            idTokenClaims: null,
            accessToken: null,
            scopes: [],
            expiresOn: null,
            account: null,
            accountState: "",
        };

        let error: AuthError;
        const hashParams = UrlUtils.deserializeHash(hash);
        let authorityKey: string = "";
        let acquireTokenAccountKey: string = "";
        let idTokenObj: IdToken = null;

        // If server returns an error
        if (hashParams.hasOwnProperty(ServerHashParamKeys.ERROR_DESCRIPTION) || hashParams.hasOwnProperty(ServerHashParamKeys.ERROR)) {
            this.logger.infoPii("Error :" + hashParams[ServerHashParamKeys.ERROR] + "; Error description:" + hashParams[ServerHashParamKeys.ERROR_DESCRIPTION]);
            this.cacheStorage.setItem(CacheKeys.ERROR, hashParams[ServerHashParamKeys.ERROR]);
            this.cacheStorage.setItem(CacheKeys.ERROR_DESC, hashParams[ServerHashParamKeys.ERROR_DESCRIPTION]);

            // login
            if (stateInfo.requestType === Constants.login) {
                this.loginInProgress = false;
                this.cacheStorage.setItem(CacheKeys.LOGIN_ERROR, hashParams[ServerHashParamKeys.ERROR_DESCRIPTION] + ":" + hashParams[ServerHashParamKeys.ERROR]);
                authorityKey = AuthCache.generateAuthorityKey(stateInfo.state);
            }

            // acquireToken
            if (stateInfo.requestType === Constants.renewToken) {
                this.acquireTokenInProgress = false;
                authorityKey = AuthCache.generateAuthorityKey(stateInfo.state);

                const account: Account = this.getAccount();
                let accountId;

                if (account && !StringUtils.isEmpty(account.homeAccountIdentifier)) {
                    accountId = account.homeAccountIdentifier;
                }
                else {
                    accountId = Constants.no_account;
                }

                acquireTokenAccountKey = AuthCache.generateAcquireTokenAccountKey(accountId, stateInfo.state);
            }

            const {
                [ServerHashParamKeys.ERROR]: hashErr,
                [ServerHashParamKeys.ERROR_DESCRIPTION]: hashErrDesc
            } = hashParams;
            if (InteractionRequiredAuthError.isInteractionRequiredError(hashErr) ||
        InteractionRequiredAuthError.isInteractionRequiredError(hashErrDesc)) {
                error = new InteractionRequiredAuthError(hashParams[ServerHashParamKeys.ERROR], hashParams[ServerHashParamKeys.ERROR_DESCRIPTION]);
            } else {
                error = new ServerError(hashParams[ServerHashParamKeys.ERROR], hashParams[ServerHashParamKeys.ERROR_DESCRIPTION]);
            }
        }
        // If the server returns "Success"
        else {
            // Verify the state from redirect and record tokens to storage if exists
            if (stateInfo.stateMatch) {
                this.logger.info("State is right");
                if (hashParams.hasOwnProperty(ServerHashParamKeys.SESSION_STATE)) {
                    this.cacheStorage.setItem(CacheKeys.SESSION_STATE, hashParams[ServerHashParamKeys.SESSION_STATE]);
                }
                response.accountState = this.getAccountState(stateInfo.state);

                let clientInfo: string = "";

                // Process access_token
                if (hashParams.hasOwnProperty(ServerHashParamKeys.ACCESS_TOKEN)) {
                    this.logger.info("Fragment has access token");
                    this.acquireTokenInProgress = false;

                    // retrieve the id_token from response if present
                    if (hashParams.hasOwnProperty(ServerHashParamKeys.ID_TOKEN)) {
                        idTokenObj = new IdToken(hashParams[ServerHashParamKeys.ID_TOKEN]);
                        response.idToken = idTokenObj;
                        response.idTokenClaims = idTokenObj.claims;
                    } else {
                        idTokenObj = new IdToken(this.cacheStorage.getItem(CacheKeys.IDTOKEN));
                        response = ResponseUtils.setResponseIdToken(response, idTokenObj);
                    }

                    // set authority
                    const authority: string = this.populateAuthority(stateInfo.state, this.inCookie, this.cacheStorage, idTokenObj);

                    // retrieve client_info - if it is not found, generate the uid and utid from idToken
                    if (hashParams.hasOwnProperty(ServerHashParamKeys.CLIENT_INFO)) {
                        clientInfo = hashParams[ServerHashParamKeys.CLIENT_INFO];
                    } else {
                        this.logger.warning("ClientInfo not received in the response from AAD");
                        throw ClientAuthError.createClientInfoNotPopulatedError("ClientInfo not received in the response from the server");
                    }

                    response.account = Account.createAccount(idTokenObj, new ClientInfo(clientInfo));

                    let accountKey: string;
                    if (response.account && !StringUtils.isEmpty(response.account.homeAccountIdentifier)) {
                        accountKey = response.account.homeAccountIdentifier;
                    }
                    else {
                        accountKey = Constants.no_account;
                    }

                    acquireTokenAccountKey = AuthCache.generateAcquireTokenAccountKey(accountKey, stateInfo.state);
                    const acquireTokenAccountKey_noaccount = AuthCache.generateAcquireTokenAccountKey(Constants.no_account, stateInfo.state);

                    const cachedAccount: string = this.cacheStorage.getItem(acquireTokenAccountKey);
                    let acquireTokenAccount: Account;

                    // Check with the account in the Cache
                    if (!StringUtils.isEmpty(cachedAccount)) {
                        acquireTokenAccount = JSON.parse(cachedAccount);
                        if (response.account && acquireTokenAccount && Account.compareAccounts(response.account, acquireTokenAccount)) {
                            response = this.saveAccessToken(response, authority, hashParams, clientInfo, idTokenObj);
                            this.logger.info("The user object received in the response is the same as the one passed in the acquireToken request");
                        }
                        else {
                            this.logger.warning(
                                "The account object created from the response is not the same as the one passed in the acquireToken request");
                        }
                    }
                    else if (!StringUtils.isEmpty(this.cacheStorage.getItem(acquireTokenAccountKey_noaccount))) {
                        response = this.saveAccessToken(response, authority, hashParams, clientInfo, idTokenObj);
                    }
                }

                // Process id_token
                if (hashParams.hasOwnProperty(ServerHashParamKeys.ID_TOKEN)) {
                    this.logger.info("Fragment has id token");

                    // login no longer in progress
                    this.loginInProgress = false;

                    // set the idToken
                    idTokenObj = new IdToken(hashParams[ServerHashParamKeys.ID_TOKEN]);

                    response = ResponseUtils.setResponseIdToken(response, idTokenObj);
                    if (hashParams.hasOwnProperty(ServerHashParamKeys.CLIENT_INFO)) {
                        clientInfo = hashParams[ServerHashParamKeys.CLIENT_INFO];
                    } else {
                        this.logger.warning("ClientInfo not received in the response from AAD");
                    }

                    // set authority
                    const authority: string = this.populateAuthority(stateInfo.state, this.inCookie, this.cacheStorage, idTokenObj);

                    this.account = Account.createAccount(idTokenObj, new ClientInfo(clientInfo));
                    response.account = this.account;

                    if (idTokenObj && idTokenObj.nonce) {
                        // check nonce integrity if idToken has nonce - throw an error if not matched
                        if (idTokenObj.nonce !== this.cacheStorage.getItem(CacheKeys.NONCE_IDTOKEN, this.inCookie)) {
                            this.account = null;
                            this.cacheStorage.setItem(CacheKeys.LOGIN_ERROR, "Nonce Mismatch. Expected Nonce: " + this.cacheStorage.getItem(CacheKeys.NONCE_IDTOKEN, this.inCookie) + "," + "Actual Nonce: " + idTokenObj.nonce);
                            this.logger.error("Nonce Mismatch.Expected Nonce: " + this.cacheStorage.getItem(CacheKeys.NONCE_IDTOKEN, this.inCookie) + "," + "Actual Nonce: " + idTokenObj.nonce);
                            error = ClientAuthError.createNonceMismatchError(this.cacheStorage.getItem(CacheKeys.NONCE_IDTOKEN, this.inCookie), idTokenObj.nonce);
                        }
                        // Save the token
                        else {
                            this.cacheStorage.setItem(CacheKeys.IDTOKEN, hashParams[ServerHashParamKeys.ID_TOKEN]);
                            this.cacheStorage.setItem(CacheKeys.CLIENT_INFO, clientInfo);

                            // Save idToken as access token for app itself
                            this.saveAccessToken(response, authority, hashParams, clientInfo, idTokenObj);
                        }
                    } else {
                        authorityKey = stateInfo.state;
                        acquireTokenAccountKey = stateInfo.state;

                        this.logger.error("Invalid id_token received in the response");
                        error = ClientAuthError.createInvalidIdTokenError(idTokenObj);
                        this.cacheStorage.setItem(CacheKeys.ERROR, error.errorCode);
                        this.cacheStorage.setItem(CacheKeys.ERROR_DESC, error.errorMessage);
                    }
                }
            }
            // State mismatch - unexpected/invalid state
            else {
                authorityKey = stateInfo.state;
                acquireTokenAccountKey = stateInfo.state;

                const expectedState = this.cacheStorage.getItem(CacheKeys.STATE_LOGIN, this.inCookie);
                this.logger.error("State Mismatch.Expected State: " + expectedState + "," + "Actual State: " + stateInfo.state);
                error = ClientAuthError.createInvalidStateError(stateInfo.state, expectedState);
                this.cacheStorage.setItem(CacheKeys.ERROR, error.errorCode);
                this.cacheStorage.setItem(CacheKeys.ERROR_DESC, error.errorMessage);
            }
        }

        this.cacheStorage.setItem(CacheKeys.RENEW_STATUS + stateInfo.state, Constants.tokenRenewStatusCompleted);
        this.cacheStorage.removeAcquireTokenEntries(stateInfo.state);
        // this is required if navigateToLoginRequestUrl=false
        if (this.inCookie) {
            this.cacheStorage.setItemCookie(authorityKey, "", -1);
            this.cacheStorage.clearMsalCookie();
        }
        if (error) {
            throw error;
        }

        if (!response) {
            throw AuthError.createUnexpectedError("Response is null");
        }
        return response;
    }

    /**
     * Set Authority when saving Token from the hash
     * @param state
     * @param inCookie
     * @param cacheStorage
     * @param idTokenObj
     * @param response
     */
    private populateAuthority(state: string, inCookie: boolean, cacheStorage: AuthCache, idTokenObj: IdToken): string {
        const authorityKey: string = AuthCache.generateAuthorityKey(state);
        const cachedAuthority: string = cacheStorage.getItem(authorityKey, inCookie);

        // retrieve the authority from cache and replace with tenantID
        return StringUtils.isEmpty(cachedAuthority) ? cachedAuthority : UrlUtils.replaceTenantPath(cachedAuthority, idTokenObj.tenantId);
    }

    /* tslint:enable:no-string-literal */

    // #endregion

    // #region Account

    /**
     * Returns the signed in account
     * (the account object is created at the time of successful login)
     * or null when no state is found
     * @returns {@link Account} - the account object stored in MSAL
     */
    getAccount(): Account {
        // if a session already exists, get the account from the session
        if (this.account) {
            return this.account;
        }

        // frame is used to get idToken and populate the account for the given session
        const rawIdToken = this.cacheStorage.getItem(CacheKeys.IDTOKEN);
        const rawClientInfo = this.cacheStorage.getItem(CacheKeys.CLIENT_INFO);

        if (!StringUtils.isEmpty(rawIdToken) && !StringUtils.isEmpty(rawClientInfo)) {
            const idToken = new IdToken(rawIdToken);
            const clientInfo = new ClientInfo(rawClientInfo);
            this.account = Account.createAccount(idToken, clientInfo);
            return this.account;
        }
        // if login not yet done, return null
        return null;
    }

    /**
     * @hidden
     *
     * Extracts state value from the accountState sent with the authentication request.
     * @returns {string} scope.
     * @ignore
     */
    getAccountState (state: string) {
        if (state) {
            const splitIndex = state.indexOf("|");
            if (splitIndex > -1 && splitIndex + 1 < state.length) {
                return state.substring(splitIndex + 1);
            }
        }
        return state;
    }

    /**
     * Use to get a list of unique accounts in MSAL cache based on homeAccountIdentifier.
     *
     * @param {@link Array<Account>} Account - all unique accounts in MSAL cache.
     */
    getAllAccounts(): Array<Account> {
        const accounts: Array<Account> = [];
        const accessTokenCacheItems = this.cacheStorage.getAllAccessTokens(Constants.clientId, Constants.homeAccountIdentifier);

        for (let i = 0; i < accessTokenCacheItems.length; i++) {
            const idToken = new IdToken(accessTokenCacheItems[i].value.idToken);
            const clientInfo = new ClientInfo(accessTokenCacheItems[i].value.homeAccountIdentifier);
            const account: Account = Account.createAccount(idToken, clientInfo);
            accounts.push(account);
        }

        return this.getUniqueAccounts(accounts);
    }

    /**
     * @hidden
     *
     * Used to filter accounts based on homeAccountIdentifier
     * @param {Array<Account>}  Accounts - accounts saved in the cache
     * @ignore
     */
    private getUniqueAccounts(accounts: Array<Account>): Array<Account> {
        if (!accounts || accounts.length <= 1) {
            return accounts;
        }

        const flags: Array<string> = [];
        const uniqueAccounts: Array<Account> = [];
        for (let index = 0; index < accounts.length; ++index) {
            if (accounts[index].homeAccountIdentifier && flags.indexOf(accounts[index].homeAccountIdentifier) === -1) {
                flags.push(accounts[index].homeAccountIdentifier);
                uniqueAccounts.push(accounts[index]);
            }
        }

        return uniqueAccounts;
    }

    // #endregion

    // #region Scopes (Extract to Scopes.ts)

    /*
     * Note: "this" dependency in this section is minimal.
     * If pCacheStorage is separated from the class object, or passed as a fn param, scopesUtils.ts can be created
     */

    /**
     * @hidden
     *
     * Used to validate the scopes input parameter requested  by the developer.
     * @param {Array<string>} scopes - Developer requested permissions. Not all scopes are guaranteed to be included in the access token returned.
     * @param {boolean} scopesRequired - Boolean indicating whether the scopes array is required or not
     * @ignore
     */
    private validateInputScope(scopes: Array<string>, scopesRequired: boolean): void {
        if (!scopes) {
            if (scopesRequired) {
                throw ClientConfigurationError.createScopesRequiredError(scopes);
            } else {
                return;
            }
        }

        // Check that scopes is an array object (also throws error if scopes == null)
        if (!Array.isArray(scopes)) {
            throw ClientConfigurationError.createScopesNonArrayError(scopes);
        }

        // Check that scopes is not an empty array
        if (scopes.length < 1) {
            throw ClientConfigurationError.createEmptyScopesArrayError(scopes.toString());
        }

        // Check that clientId is passed as single scope
        if (scopes.indexOf(this.clientId) > -1) {
            if (scopes.length > 1) {
                throw ClientConfigurationError.createClientIdSingleScopeError(scopes.toString());
            }
        }
    }

    /**
     * @hidden
     *
     * Extracts scope value from the state sent with the authentication request.
     * @param {string} state
     * @returns {string} scope.
     * @ignore
     */
    private getScopeFromState(state: string): string {
        if (state) {
            const splitIndex = state.indexOf("|");
            if (splitIndex > -1 && splitIndex + 1 < state.length) {
                return state.substring(splitIndex + 1);
            }
        }
        return "";
    }

    /**
     * @ignore
     * Appends extraScopesToConsent if passed
     * @param {@link AuthenticationParameters}
     */
    private appendScopes(request: AuthenticationParameters): Array<string> {

        let scopes: Array<string>;

        if (request && request.scopes) {
            if (request.extraScopesToConsent) {
                scopes = [...request.scopes, ...request.extraScopesToConsent];
            }
            else {
                scopes = request.scopes;
            }
        }

        return scopes;
    }

    // #endregion

    // #region Angular

    /**
     * @hidden
     *
     * Broadcast messages - Used only for Angular?  *
     * @param eventName
     * @param data
     */
    private broadcast(eventName: string, data: string) {
        const evt = new CustomEvent(eventName, { detail: data });
        window.dispatchEvent(evt);
    }

    /**
     * @hidden
     *
     * Helper function to retrieve the cached token
     *
     * @param scopes
     * @param {@link Account} account
     * @param state
     * @return {@link AuthResponse} AuthResponse
     */
    protected getCachedTokenInternal(scopes : Array<string> , account: Account, state: string): AuthResponse {
        // Get the current session's account object
        const accountObject: Account = account || this.getAccount();
        if (!accountObject) {
            return null;
        }

        // Construct AuthenticationRequest based on response type
        const newAuthority = this.authorityInstance ? this.authorityInstance : AuthorityFactory.CreateInstance(this.authority, this.config.auth.validateAuthority);
        const responseType = this.getTokenType(accountObject, scopes, true);
        const serverAuthenticationRequest = new ServerRequestParameters(
            newAuthority,
            this.clientId,
            scopes,
            responseType,
            this.getRedirectUri(),
            state
        );

        // get cached token
        return this.getCachedToken(serverAuthenticationRequest, account);
    }

    /**
     * @hidden
     *
     * Get scopes for the Endpoint - Used in Angular to track protected and unprotected resources without interaction from the developer app
     *
     * @param endpoint
     */
    protected getScopesForEndpoint(endpoint: string) : Array<string> {
        // if user specified list of unprotectedResources, no need to send token to these endpoints, return null.
        if (this.config.framework.unprotectedResources.length > 0) {
            for (let i = 0; i < this.config.framework.unprotectedResources.length; i++) {
                if (endpoint.indexOf(this.config.framework.unprotectedResources[i]) > -1) {
                    return null;
                }
            }
        }

        // process all protected resources and send the matched one
        if (this.config.framework.protectedResourceMap.size > 0) {
            for (const key of Array.from(this.config.framework.protectedResourceMap.keys())) {
                // configEndpoint is like /api/Todo requested endpoint can be /api/Todo/1
                if (endpoint.indexOf(key) > -1) {
                    return this.config.framework.protectedResourceMap.get(key);
                }
            }
        }

        /*
         * default resource will be clientid if nothing specified
         * App will use idtoken for calls to itself
         * check if it's staring from http or https, needs to match with app host
         */
        if (endpoint.indexOf("http://") > -1 || endpoint.indexOf("https://") > -1) {
            if (this.getHostFromUri(endpoint) === this.getHostFromUri(this.getRedirectUri())) {
                return new Array<string>(this.clientId);
            }
        } else {
            /*
             * in angular level, the url for $http interceptor call could be relative url,
             * if it's relative call, we'll treat it as app backend call.
             */
            return new Array<string>(this.clientId);
        }

        // if not the app's own backend or not a domain listed in the endpoints structure
        return null;
    }

    /**
     * Return boolean flag to developer to help inform if login is in progress
     * @returns {boolean} true/false
     */
    public getLoginInProgress(): boolean {
        const pendingCallback = this.cacheStorage.getItem(CacheKeys.URL_HASH);
        if (pendingCallback) {
            return true;
        }
        return this.loginInProgress;
    }

    /**
     * @hidden
     * @ignore
     *
     * @param loginInProgress
     */
    protected setloginInProgress(loginInProgress : boolean) {
        this.loginInProgress = loginInProgress;
    }

    /**
     * @hidden
     * @ignore
     *
     * returns the status of acquireTokenInProgress
     */
    protected getAcquireTokenInProgress(): boolean {
        return this.acquireTokenInProgress;
    }

    /**
     * @hidden
     * @ignore
     *
     * @param acquireTokenInProgress
     */
    protected setAcquireTokenInProgress(acquireTokenInProgress : boolean) {
        this.acquireTokenInProgress = acquireTokenInProgress;
    }

    /**
     * @hidden
     * @ignore
     *
     * returns the logger handle
     */
    protected getLogger() {
        return this.config.system.logger;
    }

    // #endregion

    // #region Getters and Setters

    /**
     *
     * Use to get the redirect uri configured in MSAL or null.
     * Evaluates redirectUri if its a function, otherwise simply returns its value.
     * @returns {string} redirect URL
     *
     */
    public getRedirectUri(): string {
        if (typeof this.config.auth.redirectUri === "function") {
            return this.config.auth.redirectUri();
        }
        return this.config.auth.redirectUri;
    }

    /**
     * Use to get the post logout redirect uri configured in MSAL or null.
     * Evaluates postLogoutredirectUri if its a function, otherwise simply returns its value.
     *
     * @returns {string} post logout redirect URL
     */
    public getPostLogoutRedirectUri(): string {
        if (typeof this.config.auth.postLogoutRedirectUri === "function") {
            return this.config.auth.postLogoutRedirectUri();
        }
        return this.config.auth.postLogoutRedirectUri;
    }

    /**
     * Use to get the current {@link Configuration} object in MSAL
     *
     * @returns {@link Configuration}
     */
    public getCurrentConfiguration(): Configuration {
        if (!this.config) {
            throw ClientConfigurationError.createNoSetConfigurationError();
        }
        return this.config;
    }

    // #endregion

    // #region String Util (Should be extracted to Utils.ts)

    /**
     * @hidden
     * @ignore
     *
     * extract URI from the host
     *
     * @param {string} URI
     * @returns {string} host from the URI
     */
    private getHostFromUri(uri: string): string {
        // remove http:// or https:// from uri
        let extractedUri = String(uri).replace(/^(https?:)\/\//, "");
        extractedUri = extractedUri.split("/")[0];
        return extractedUri;
    }

    /**
     * @hidden
     * @ignore
     *
     * Utils function to create the Authentication
     * @param {@link account} account object
     * @param scopes
     * @param silentCall
     *
     * @returns {string} token type: id_token or access_token
     *
     */
    private getTokenType(accountObject: Account, scopes: string[], silentCall: boolean): string {
        /*
         * if account is passed and matches the account object/or set to getAccount() from cache
         * if client-id is passed as scope, get id_token else token/id_token_token (in case no session exists)
         */
        let tokenType: string;

        // acquireTokenSilent
        if (silentCall) {
            if (Account.compareAccounts(accountObject, this.getAccount())) {
                tokenType = (scopes.indexOf(this.config.auth.clientId) > -1) ? ResponseTypes.id_token : ResponseTypes.token;
            }
            else {
                tokenType  = (scopes.indexOf(this.config.auth.clientId) > -1) ? ResponseTypes.id_token : ResponseTypes.id_token_token;
            }

            return tokenType;
        }
        // all other cases
        else {
            if (!Account.compareAccounts(accountObject, this.getAccount())) {
                tokenType = ResponseTypes.id_token_token;
            }
            else {
                tokenType = (scopes.indexOf(this.clientId) > -1) ? ResponseTypes.id_token : ResponseTypes.token;
            }

            return tokenType;
        }

    }

    /**
     * @hidden
     * @ignore
     *
     * Sets the cachekeys for and stores the account information in cache
     * @param account
     * @param state
     * @hidden
     */
    private setAccountCache(account: Account, state: string) {

        // Cache acquireTokenAccountKey
        const accountId = account ? this.getAccountId(account) : Constants.no_account;

        const acquireTokenAccountKey = AuthCache.generateAcquireTokenAccountKey(accountId, state);
        this.cacheStorage.setItem(acquireTokenAccountKey, JSON.stringify(account));
    }

    /**
     * @hidden
     * @ignore
     *
     * Sets the cacheKey for and stores the authority information in cache
     * @param state
     * @param authority
     * @hidden
     */
    private setAuthorityCache(state: string, authority: string) {
        // Cache authorityKey
        const authorityKey = AuthCache.generateAuthorityKey(state);
        this.cacheStorage.setItem(authorityKey, UrlUtils.CanonicalizeUri(authority), this.inCookie);
    }

    /**
     * Updates account, authority, and nonce in cache
     * @param serverAuthenticationRequest
     * @param account
     * @hidden
     * @ignore
     */
    private updateCacheEntries(serverAuthenticationRequest: ServerRequestParameters, account: Account, loginStartPage?: any) {
        // Cache account and authority
        if (loginStartPage) {
            // Cache the state, nonce, and login request data
<<<<<<< HEAD
            this.cacheStorage.setItem(CacheKeys.LOGIN_REQUEST, loginStartPage, this.inCookie);
            this.cacheStorage.setItem(CacheKeys.STATE_LOGIN, serverAuthenticationRequest.state, this.inCookie);
=======
            this.cacheStorage.setItem(Constants.loginRequest, loginStartPage, this.inCookie);
            this.cacheStorage.setItem(Constants.stateLogin, serverAuthenticationRequest.state, this.inCookie);
>>>>>>> 81ce7f0f
        } else {
            this.setAccountCache(account, serverAuthenticationRequest.state);
        }
        // Cache authorityKey
        this.setAuthorityCache(serverAuthenticationRequest.state, serverAuthenticationRequest.authority);

        // Cache nonce
        this.cacheStorage.setItem(CacheKeys.NONCE_IDTOKEN, serverAuthenticationRequest.nonce, this.inCookie);
    }

    /**
     * Returns the unique identifier for the logged in account
     * @param account
     * @hidden
     * @ignore
     */
    private getAccountId(account: Account): any {
        // return `${account.accountIdentifier}` + Constants.resourceDelimiter + `${account.homeAccountIdentifier}`;
        let accountId: string;
        if (!StringUtils.isEmpty(account.homeAccountIdentifier)) {
            accountId = account.homeAccountIdentifier;
        }
        else {
            accountId = Constants.no_account;
        }

        return accountId;
    }

    /**
     * @hidden
     * @ignore
     *
     * Construct 'tokenRequest' from the available data in adalIdToken
     * @param extraQueryParameters
     * @hidden
     */
    private buildIDTokenRequest(request: AuthenticationParameters): AuthenticationParameters {

        const tokenRequest: AuthenticationParameters = {
            scopes: [this.clientId],
            authority: this.authority,
            account: this.getAccount(),
            extraQueryParameters: request.extraQueryParameters
        };

        return tokenRequest;
    }

    // #endregion

    private getTelemetryManagerFromConfig(config: TelemetryOptions, clientId: string): TelemetryManager {
        if (!config) { // if unset
            return null;
        }
        // if set then validate
        const { applicationName, applicationVersion, telemetryEmitter } = config;
        if (!applicationName || !applicationVersion || ! telemetryEmitter) {
            throw ClientConfigurationError.createTelemetryConfigError(config);
        }
        // if valid then construct
        const telemetryPlatform: TelemetryPlatform = {
            sdk: "msal.js", // TODO need to be able to override this for angular, react, etc
            sdkVersion: libraryVersion(),
            applicationName,
            applicationVersion
        };
        const telemetryManagerConfig: TelemetryConfig = {
            platform: telemetryPlatform,
            clientId: clientId
        };
        return new TelemetryManager(telemetryManagerConfig, telemetryEmitter);
    }
}<|MERGE_RESOLUTION|>--- conflicted
+++ resolved
@@ -2093,13 +2093,8 @@
         // Cache account and authority
         if (loginStartPage) {
             // Cache the state, nonce, and login request data
-<<<<<<< HEAD
             this.cacheStorage.setItem(CacheKeys.LOGIN_REQUEST, loginStartPage, this.inCookie);
             this.cacheStorage.setItem(CacheKeys.STATE_LOGIN, serverAuthenticationRequest.state, this.inCookie);
-=======
-            this.cacheStorage.setItem(Constants.loginRequest, loginStartPage, this.inCookie);
-            this.cacheStorage.setItem(Constants.stateLogin, serverAuthenticationRequest.state, this.inCookie);
->>>>>>> 81ce7f0f
         } else {
             this.setAccountCache(account, serverAuthenticationRequest.state);
         }
