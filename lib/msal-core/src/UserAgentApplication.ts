/*
 * Copyright (c) Microsoft Corporation. All rights reserved.
 * Licensed under the MIT License.
 */

import { AccessTokenCacheItem } from "./cache/AccessTokenCacheItem";
import { AccessTokenKey } from "./cache/AccessTokenKey";
import { AccessTokenValue } from "./cache/AccessTokenValue";
import { ServerRequestParameters } from "./ServerRequestParameters";
import { Authority } from "./authority/Authority";
import { ClientInfo } from "./ClientInfo";
import { Constants, ServerHashParamKeys, InteractionType, libraryVersion, TemporaryCacheKeys, PersistentCacheKeys, RequestStatus } from "./utils/Constants";
import { IdToken } from "./IdToken";
import { Logger } from "./Logger";
import { AuthCache } from "./cache/AuthCache";
import { Account } from "./Account";
import { ScopeSet } from "./ScopeSet";
import { StringUtils } from "./utils/StringUtils";
import { WindowUtils } from "./utils/WindowUtils";
import { TokenUtils } from "./utils/TokenUtils";
import { TimeUtils } from "./utils/TimeUtils";
import { UrlUtils } from "./utils/UrlUtils";
import { ResponseUtils } from "./utils/ResponseUtils";
import { AuthorityFactory } from "./authority/AuthorityFactory";
import { Configuration, buildConfiguration, TelemetryOptions } from "./Configuration";
import { AuthenticationParameters } from "./AuthenticationParameters";
import { ClientConfigurationError } from "./error/ClientConfigurationError";
import { AuthError } from "./error/AuthError";
import { ClientAuthError, ClientAuthErrorMessage } from "./error/ClientAuthError";
import { ServerError } from "./error/ServerError";
import { InteractionRequiredAuthError } from "./error/InteractionRequiredAuthError";
import { AuthResponse, buildResponseStateOnly } from "./AuthResponse";
import TelemetryManager from "./telemetry/TelemetryManager";
import { TelemetryPlatform, TelemetryConfig } from "./telemetry/TelemetryTypes";
import { MessageType, MessageHelper } from "./messaging/MessageHelper";
import { MessageCache } from "./messaging/MessageCache";
import { MessageListener } from "./messaging/MessageListener";

// default authority
const DEFAULT_AUTHORITY = "https://login.microsoftonline.com/common";

/**
 * Interface to handle iFrame generation, Popup Window creation and redirect handling
 */
declare global {
    interface Window {
        msal: Object;
        CustomEvent: CustomEvent;
        Event: Event;
        activeRenewals: {};
        renewStates: Array<string>;
        callbackMappedToRenewStates : {};
        promiseMappedToRenewStates: {};
        openedWindows: Array<Window>;
        requestType: string;
    }
}

/**
 * @hidden
 * @ignore
 * response_type from OpenIDConnect
 * References: https://openid.net/specs/oauth-v2-multiple-response-types-1_0.html & https://tools.ietf.org/html/rfc6749#section-4.2.1
 * Since we support only implicit flow in this library, we restrict the response_type support to only 'token' and 'id_token'
 *
 */
const ResponseTypes = {
    id_token: "id_token",
    token: "token",
    id_token_token: "id_token token"
};

/**
 * @hidden
 * @ignore
 */
export interface CacheResult {
    errorDesc: string;
    token: string;
    error: string;
}

/**
 * @hidden
 * @ignore
 * Data type to hold information about state returned from the server
 */
export type ResponseStateInfo = {
    state: string;
    stateMatch: boolean;
    requestType: string;
};

/**
 * A type alias for an authResponseCallback function.
 * {@link (authResponseCallback:type)}
 * @param authErr error created for failure cases
 * @param response response containing token strings in success cases, or just state value in error cases
 */
export type authResponseCallback = (authErr: AuthError, response?: AuthResponse) => void;

/**
 * A type alias for a tokenReceivedCallback function.
 * {@link (tokenReceivedCallback:type)}
 * @returns response of type {@link (AuthResponse:type)}
 * The function that will get the call back once this API is completed (either successfully or with a failure).
 */
export type tokenReceivedCallback = (response: AuthResponse) => void;

/**
 * A type alias for a errorReceivedCallback function.
 * {@link (errorReceivedCallback:type)}
 * @returns response of type {@link (AuthError:class)}
 * @returns {string} account state
 */
export type errorReceivedCallback = (authErr: AuthError, accountState: string) => void;

/**
 * A type alias for a iframeRedirectCallback function.
 * {@link (iframeRedirectCallback:type)}
 * @returns response of type {@link (Message:string)}
 * The function the top framed application listens to for a message from iframed application when consent is mandated.
 */
export type iframeRedirectCallback = (message: string, url: string) => void;

/**
 * UserAgentApplication class
 *
 * Object Instance that the developer can use to make loginXX OR acquireTokenXX functions
 */
export class UserAgentApplication {

    // input Configuration by the developer/user
    private config: Configuration;

    // callbacks for token/error
    private authResponseCallback: authResponseCallback = null;
    private tokenReceivedCallback: tokenReceivedCallback = null;
    private errorReceivedCallback: errorReceivedCallback = null;

    // Added for readability as these params are very frequently used
    private logger: Logger;
    private clientId: string;
    private inCookie: boolean;
    private telemetryManager: TelemetryManager;

    // Cache and Account info referred across token grant flow
    protected cacheStorage: AuthCache;
    private account: Account;

    // state variables
    private silentAuthenticationState: string;
    private silentLogin: boolean;
    private redirectCallbacksSet: boolean;

    // message interface
    private messageCache: MessageCache;
    private messageListener: MessageListener;
    private iframeRedirectCallback: iframeRedirectCallback = null;

    // Authority Functionality
    protected authorityInstance: Authority;

    /**
     * setter for the authority URL
     * @param {string} authority
     */
    // If the developer passes an authority, create an instance
    public set authority(val) {
        this.authorityInstance = AuthorityFactory.CreateInstance(val, this.config.auth.validateAuthority);
    }

    /**
     * Method to manage the authority URL.
     *
     * @returns {string} authority
     */
    public get authority(): string {
        return this.authorityInstance.CanonicalAuthority;
    }

    /**
     * Get the current authority instance from the MSAL configuration object
     *
     * @returns {@link Authority} authority instance
     */
    public getAuthorityInstance(): Authority {
        return this.authorityInstance;
    }

    /**
     * @constructor
     * Constructor for the UserAgentApplication used to instantiate the UserAgentApplication object
     *
     * Important attributes in the Configuration object for auth are:
     * - clientID: the application ID of your application.
     * You can obtain one by registering your application with our Application registration portal : https://portal.azure.com/#blade/Microsoft_AAD_IAM/ActiveDirectoryMenuBlade/RegisteredAppsPreview
     * - authority: the authority URL for your application.
     *
     * In Azure AD, authority is a URL indicating the Azure active directory that MSAL uses to obtain tokens.
     * It is of the form https://login.microsoftonline.com/&lt;Enter_the_Tenant_Info_Here&gt;.
     * If your application supports Accounts in one organizational directory, replace "Enter_the_Tenant_Info_Here" value with the Tenant Id or Tenant name (for example, contoso.microsoft.com).
     * If your application supports Accounts in any organizational directory, replace "Enter_the_Tenant_Info_Here" value with organizations.
     * If your application supports Accounts in any organizational directory and personal Microsoft accounts, replace "Enter_the_Tenant_Info_Here" value with common.
     * To restrict support to Personal Microsoft accounts only, replace "Enter_the_Tenant_Info_Here" value with consumers.
     *
     *
     * In Azure B2C, authority is of the form https://&lt;instance&gt;/tfp/&lt;tenant&gt;/&lt;policyName&gt;/
     *
     * @param {@link (Configuration:type)} configuration object for the MSAL UserAgentApplication instance
     */
    constructor(configuration: Configuration) {

        // Set the Configuration
        this.config = buildConfiguration(configuration);

        // Set the callback boolean
        this.redirectCallbacksSet = false;

        this.logger = this.config.system.logger;
        this.clientId = this.config.auth.clientId;
        this.inCookie = this.config.cache.storeAuthStateInCookie;

        this.telemetryManager = this.getTelemetryManagerFromConfig(this.config.system.telemetry, this.clientId);

        // if no authority is passed, set the default: "https://login.microsoftonline.com/common"
        this.authority = this.config.auth.authority || DEFAULT_AUTHORITY;

        // cache keys msal - typescript throws an error if any value other than "localStorage" or "sessionStorage" is passed
        this.cacheStorage = new AuthCache(this.clientId, this.config.cache.cacheLocation, this.inCookie);

        // initialize the message interface
        this.messageCache = new MessageCache(this.cacheStorage);
        this.messageListener = new MessageListener(this.messageCache, this.logger, this.config.broker.embeddedFrameOrigin);

        // Initialize window handling code
        window.activeRenewals = {};
        window.renewStates = [];
        window.callbackMappedToRenewStates = { };
        window.promiseMappedToRenewStates = { };
        window.msal = this;

        const urlHash = window.location.hash;
        const urlContainsHash = UrlUtils.urlContainsHash(urlHash);

        // read the hash stored through the topframe in redirect by delegation flow
        const urlTopFrame = this.messageCache.read(MessageType.URL_TOP_FRAME);
        const cachedUrlHash = this.messageCache.read(MessageType.HASH);

        // On the server 302 - Redirect, handle this
        if (!this.config.framework.isAngular && urlContainsHash && !WindowUtils.isInIframe() && !WindowUtils.isInPopup()) {
            // REDIRECT_IFRAMES: if we are in topframe, store the hash in the cache
            if(urlTopFrame) {
                MessageHelper.handleTopFrameRedirect(this.messageCache, urlTopFrame, urlHash, this.logger);
            }
            else {
                this.handleAuthenticationResponse(urlHash);
            }
        }
        // REDIRECT_IFRAMES: Handle the auth response on reload if the topframe redirected on the iframed app's behalf and saved the hash
        else if (WindowUtils.isInIframe() && cachedUrlHash) {
            this.handleAuthenticationResponse(cachedUrlHash);
        }
    }

    // #region Redirect Callbacks
    /**
     * @hidden
     * @ignore
     * Set the callback functions for the redirect flow to send back the success or error object.
     * @param {@link (tokenReceivedCallback:type)} successCallback - Callback which contains the AuthResponse object, containing data from the server.
     * @param {@link (errorReceivedCallback:type)} errorCallback - Callback which contains a AuthError object, containing error data from either the server
     * or the library, depending on the origin of the error.
     */
    handleRedirectCallback(tokenReceivedCallback: tokenReceivedCallback, errorReceivedCallback: errorReceivedCallback): void;
    handleRedirectCallback(authCallback: authResponseCallback): void;
    handleRedirectCallback(authOrTokenCallback: authResponseCallback | tokenReceivedCallback, errorReceivedCallback?: errorReceivedCallback): void {
        if (!authOrTokenCallback) {
            this.redirectCallbacksSet = false;
            throw ClientConfigurationError.createInvalidCallbackObjectError(authOrTokenCallback);
        }

        // Set callbacks
        if (errorReceivedCallback) {
            this.tokenReceivedCallback = authOrTokenCallback as tokenReceivedCallback;
            this.errorReceivedCallback = errorReceivedCallback;
            this.logger.warning("This overload for callback is deprecated - please change the format of the callbacks to a single callback as shown: (err: AuthError, response: AuthResponse).");
        } else {
            this.authResponseCallback = authOrTokenCallback as authResponseCallback;
        }

        this.redirectCallbacksSet = true;

        // On the server 302 - Redirect, handle this
        if (!this.config.framework.isAngular) {
            const cachedHash = this.cacheStorage.getItem(TemporaryCacheKeys.URL_HASH);
            if (cachedHash) {
                this.processCallBack(cachedHash, null);
            }
        }
    }

    private authResponseHandler(interactionType: InteractionType, response: AuthResponse, resolve?: any) : void {
        if (interactionType === Constants.interactionTypeRedirect) {
            if (this.errorReceivedCallback) {
                this.tokenReceivedCallback(response);
            } else if (this.authResponseCallback) {
                this.authResponseCallback(null, response);
            }
        } else if (interactionType === Constants.interactionTypePopup) {
            resolve(response);
        } else {
            throw ClientAuthError.createInvalidInteractionTypeError();
        }
    }

    private authErrorHandler(interactionType: InteractionType, authErr: AuthError, response: AuthResponse, reject?: any) : void {
        if (interactionType === Constants.interactionTypeRedirect) {
            if (this.errorReceivedCallback) {
                this.errorReceivedCallback(authErr, response.accountState);
            } else {
                this.authResponseCallback(authErr, response);
            }
        } else if (interactionType === Constants.interactionTypePopup) {
            reject(authErr);
        } else {
            throw ClientAuthError.createInvalidInteractionTypeError();
        }
    }

    /**
     * Call back registered by the top frame to notify the user for iframed application redirect requests
     * @param iframeRedirectCallback
     */
    handleRedirectInIframes(iframeRedirectCallback: iframeRedirectCallback) {
        if(iframeRedirectCallback) {
            this.messageListener.setCallBack(true, iframeRedirectCallback);
        }
    }

    /**
     * top frame application calls this function to ack to proceed
     * @param message
     */
    processIframeRedirectCallback(url: string) {
        WindowUtils.navigateWindow(url, this.logger);
    }

    // #endregion
    /**
     * Use when initiating the login process by redirecting the user's browser to the authorization endpoint.
     * @param {@link (AuthenticationParameters:type)}
     */
    loginRedirect(request?: AuthenticationParameters): void {
        // Throw error if callbacks are not set before redirect
        if (!this.redirectCallbacksSet) {
            throw ClientConfigurationError.createRedirectCallbacksNotSetError();
        }
        this.acquireTokenInteractive(Constants.interactionTypeRedirect, true, request);
    }

    /**
     * Use when you want to obtain an access_token for your API by redirecting the user's browser window to the authorization endpoint.
     * @param {@link (AuthenticationParameters:type)}
     *
     * To renew idToken, please pass clientId as the only scope in the Authentication Parameters
     */
    acquireTokenRedirect(request: AuthenticationParameters): void {
        if (!request) {
            throw ClientConfigurationError.createEmptyRequestError();
        }

        // Throw error if callbacks are not set before redirect
        if (!this.redirectCallbacksSet) {
            throw ClientConfigurationError.createRedirectCallbacksNotSetError();
        }
        this.acquireTokenInteractive(Constants.interactionTypeRedirect, false, request);
    }

    /**
     * Use when initiating the login process via opening a popup window in the user's browser
     *
     * @param {@link (AuthenticationParameters:type)}
     *
     * @returns {Promise.<AuthResponse>} - a promise that is fulfilled when this function has completed, or rejected if an error was raised. Returns the {@link AuthResponse} object
     */
    loginPopup(request?: AuthenticationParameters): Promise<AuthResponse> {
        return new Promise<AuthResponse>((resolve, reject) => {
            this.acquireTokenInteractive(Constants.interactionTypePopup, true, request, resolve, reject);
        });
    }

    /**
     * Use when you want to obtain an access_token for your API via opening a popup window in the user's browser
     * @param {@link AuthenticationParameters}
     *
     * To renew idToken, please pass clientId as the only scope in the Authentication Parameters
     * @returns {Promise.<AuthResponse>} - a promise that is fulfilled when this function has completed, or rejected if an error was raised. Returns the {@link AuthResponse} object
     */
    acquireTokenPopup(request: AuthenticationParameters): Promise<AuthResponse> {
        if (!request) {
            throw ClientConfigurationError.createEmptyRequestError();
        }

        return new Promise<AuthResponse>((resolve, reject) => {
            this.acquireTokenInteractive(Constants.interactionTypePopup, false, request, resolve, reject);
        });
    }

    // #region Acquire Token

    /**
     * Use when initiating the login process or when you want to obtain an access_token for your API,
     * either by redirecting the user's browser window to the authorization endpoint or via opening a popup window in the user's browser.
     * @param {@link (AuthenticationParameters:type)}
     *
     * To renew idToken, please pass clientId as the only scope in the Authentication Parameters
     */
    private acquireTokenInteractive(interactionType: InteractionType, isLoginCall: boolean, request?: AuthenticationParameters, resolve?: any, reject?: any): void {

        const interactionProgress = this.cacheStorage.getItem(TemporaryCacheKeys.INTERACTION_STATUS);

        // If already in progress, do not proceed
        if (interactionProgress === RequestStatus.IN_PROGRESS) {
            const thrownError = isLoginCall ? ClientAuthError.createLoginInProgressError() : ClientAuthError.createAcquireTokenInProgressError();
            const stateOnlyResponse = buildResponseStateOnly(this.getAccountState(request && request.state));
            this.authErrorHandler(interactionType,
                thrownError,
                stateOnlyResponse,
                reject);
            return;
        }

        // if extraScopesToConsent is passed in loginCall, append them to the login request
        const scopes: Array<string> = isLoginCall ? this.appendScopes(request) : request.scopes;

        // Validate and filter scopes (the validate function will throw if validation fails)
        this.validateInputScope(scopes, !isLoginCall);

        // Get the account object if a session exists
        const account: Account = (request && request.account && !isLoginCall) ? request.account : this.getAccount();

        // If no session exists, prompt the user to login.
        if (!account && !ServerRequestParameters.isSSOParam(request)) {
            if (isLoginCall) {
                // extract ADAL id_token if exists
                const adalIdToken = this.extractADALIdToken();

                // silent login if ADAL id_token is retrieved successfully - SSO
                if (adalIdToken && !scopes) {
                    this.logger.info("ADAL's idToken exists. Extracting login information from ADAL's idToken ");
                    const tokenRequest: AuthenticationParameters = this.buildIDTokenRequest(request);

                    this.silentLogin = true;
                    this.acquireTokenSilent(tokenRequest).then(response => {
                        this.silentLogin = false;
                        this.logger.info("Unified cache call is successful");

                        this.authResponseHandler(interactionType, response, resolve);
                        return;
                    }, (error) => {
                        this.silentLogin = false;
                        this.logger.error("Error occurred during unified cache ATS: " + error);

                        // proceed to login since ATS failed
                        this.acquireTokenHelper(null, interactionType, isLoginCall, request, scopes, resolve, reject);
                    });
                }
                // No ADAL token found, proceed to login
                else {
                    this.acquireTokenHelper(null, interactionType, isLoginCall, request, scopes, resolve, reject);
                }
            }
            // AcquireToken call, but no account or context given, so throw error
            else {
                this.logger.info("User login is required");
                throw ClientAuthError.createUserLoginRequiredError();
            }
        }
        // User session exists
        else {
            this.acquireTokenHelper(account, interactionType, isLoginCall, request, scopes, resolve, reject);
        }
    }

    /**
     * @hidden
     * @ignore
     * Helper function to acquireToken
     *
     */
    private acquireTokenHelper(account: Account, interactionType: InteractionType, isLoginCall: boolean, request?: AuthenticationParameters, scopes?: Array<string>, resolve?: any, reject?: any): void {
    // Track the acquireToken progress
        this.cacheStorage.setItem(TemporaryCacheKeys.INTERACTION_STATUS, RequestStatus.IN_PROGRESS);
        const scope = scopes ? scopes.join(" ").toLowerCase() : this.clientId.toLowerCase();

        let serverAuthenticationRequest: ServerRequestParameters;
        const acquireTokenAuthority = (request && request.authority) ? AuthorityFactory.CreateInstance(request.authority, this.config.auth.validateAuthority) : this.authorityInstance;

        let popUpWindow: Window;
        if (interactionType === Constants.interactionTypePopup) {
            // Generate a popup window
            try {
                popUpWindow = this.openPopup("about:blank", "msal", Constants.popUpWidth, Constants.popUpHeight);

                // Push popup window handle onto stack for tracking
                WindowUtils.trackPopup(popUpWindow);
            } catch (e) {
                this.cacheStorage.setItem(TemporaryCacheKeys.INTERACTION_STATUS, RequestStatus.CANCELLED);

                this.logger.info(ClientAuthErrorMessage.popUpWindowError.code + ":" + ClientAuthErrorMessage.popUpWindowError.desc);
                this.cacheStorage.setItem(PersistentCacheKeys.ERROR, ClientAuthErrorMessage.popUpWindowError.code);
                this.cacheStorage.setItem(PersistentCacheKeys.ERROR_DESC, ClientAuthErrorMessage.popUpWindowError.desc);
                if (reject) {
                    reject(ClientAuthError.createPopupWindowError());
                }
            }

            if (!popUpWindow) {
                return;
            }
        }

        acquireTokenAuthority.resolveEndpointsAsync().then(async () => {
            // On Fulfillment
            const responseType: string = isLoginCall ? ResponseTypes.id_token : this.getTokenType(account, scopes, false);
            let loginStartPage: string;

            if (isLoginCall) {
                // if the user sets the login start page - angular only??
                loginStartPage = this.cacheStorage.getItem(TemporaryCacheKeys.ANGULAR_LOGIN_REQUEST);
                if (!loginStartPage || loginStartPage === "") {
                    loginStartPage = window.location.href;
                } else {
                    this.cacheStorage.setItem(TemporaryCacheKeys.ANGULAR_LOGIN_REQUEST, "");
                }
            }

            serverAuthenticationRequest = new ServerRequestParameters(
                acquireTokenAuthority,
                this.clientId,
                scopes,
                responseType,
                this.getRedirectUri(),
                request && request.state
            );

            this.updateCacheEntries(serverAuthenticationRequest, account, loginStartPage);

            // populate QueryParameters (sid/login_hint/domain_hint) and any other extraQueryParameters set by the developer
            serverAuthenticationRequest.populateQueryParams(account, request);

            // Construct urlNavigate
            const urlNavigate = UrlUtils.createNavigateUrl(serverAuthenticationRequest) + Constants.response_mode_fragment;

            // set state in cache
            if (interactionType === Constants.interactionTypeRedirect) {
                if (!isLoginCall) {
                    this.cacheStorage.setItem(TemporaryCacheKeys.STATE_ACQ_TOKEN, serverAuthenticationRequest.state, this.inCookie);
                }
            } else if (interactionType === Constants.interactionTypePopup) {
                window.renewStates.push(serverAuthenticationRequest.state);
                window.requestType = isLoginCall ? Constants.login : Constants.renewToken;

                // Register callback to capture results from server
                this.registerCallback(serverAuthenticationRequest.state, scope, resolve, reject);
            } else {
                throw ClientAuthError.createInvalidInteractionTypeError();
            }

            // IFRAMEDAPPS: if we are redirecting in an iframe, post a message to the topFrame
            if(WindowUtils.isInIframe() && !popUpWindow) {
                MessageHelper.redirectDelegationRequest(this.messageCache, urlNavigate, this.config.broker.topFrameOrigin);
            }
            else {
                // prompt user for interaction
                WindowUtils.navigateWindow(urlNavigate, this.logger, popUpWindow);
            }

            // popUpWindow will be null for redirects, so we dont need to attempt to monitor the window
            if (popUpWindow) {
                const hash = await WindowUtils.monitorWindowForHash(popUpWindow, this.config.system.loadFrameTimeout);
                if (hash) {
                    // Hash found
                    this.handleAuthenticationResponse(hash);

                    // Request completed successfully, set to completed
                    this.cacheStorage.setItem(TemporaryCacheKeys.INTERACTION_STATUS, RequestStatus.COMPLETED);
                    this.logger.info("Closing popup window");

                    // TODO: Check how this can be extracted for any framework specific code?
                    if (this.config.framework.isAngular) {
                        this.broadcast("msal:popUpHashChanged", hash);
                        WindowUtils.closePopups();
                    }
                } else {
                    // Window closed
                    if (reject) {
                        reject(ClientAuthError.createUserCancelledError());
                    }

                    if (this.config.framework.isAngular) {
                        this.broadcast("msal:popUpClosed", ClientAuthErrorMessage.userCancelledError.code + Constants.resourceDelimiter + ClientAuthErrorMessage.userCancelledError.desc);
                        return;
                    }

                    // Request failed, set to canceled
                    this.cacheStorage.setItem(TemporaryCacheKeys.INTERACTION_STATUS, RequestStatus.CANCELLED);
                }
            }

        }).catch((err) => {
            this.logger.warning("could not resolve endpoints");
            this.authErrorHandler(interactionType, ClientAuthError.createEndpointResolutionError(err.toString), buildResponseStateOnly(request.state), reject);
            if (popUpWindow) {
                popUpWindow.close();
            }
        });
    }

    /**
     * Use this function to obtain a token before every call to the API / resource provider
     *
     * MSAL return's a cached token when available
     * Or it send's a request to the STS to obtain a new token using a hidden iframe.
     *
     * @param {@link AuthenticationParameters}
     *
     * To renew idToken, please pass clientId as the only scope in the Authentication Parameters
     * @returns {Promise.<AuthResponse>} - a promise that is fulfilled when this function has completed, or rejected if an error was raised. Returns the {@link AuthResponse} object
     *
     */
    acquireTokenSilent(request: AuthenticationParameters): Promise<AuthResponse> {
        if (!request) {
            throw ClientConfigurationError.createEmptyRequestError();
        }
        return new Promise<AuthResponse>((resolve, reject) => {

            // Validate and filter scopes (the validate function will throw if validation fails)
            this.validateInputScope(request.scopes, true);

            const scope = request.scopes.join(" ").toLowerCase();

            // if the developer passes an account, give that account the priority
            const account: Account = request.account || this.getAccount();

            // extract if there is an adalIdToken stashed in the cache
            const adalIdToken = this.cacheStorage.getItem(Constants.adalIdToken);

            // if there is no account logged in and no login_hint/sid is passed in the request
            if (!account && !(request.sid  || request.loginHint) && StringUtils.isEmpty(adalIdToken) ) {
                this.logger.info("User login is required");
                return reject(ClientAuthError.createUserLoginRequiredError());
            }

            const responseType = this.getTokenType(account, request.scopes, true);

            const serverAuthenticationRequest = new ServerRequestParameters(
                AuthorityFactory.CreateInstance(request.authority, this.config.auth.validateAuthority),
                this.clientId,
                request.scopes,
                responseType,
                this.getRedirectUri(),
                request && request.state
            );
            // populate QueryParameters (sid/login_hint/domain_hint) and any other extraQueryParameters set by the developer
            if (ServerRequestParameters.isSSOParam(request) || account) {
                serverAuthenticationRequest.populateQueryParams(account, request);
            }
            // if user didn't pass login_hint/sid and adal's idtoken is present, extract the login_hint from the adalIdToken
            else if (!account && !StringUtils.isEmpty(adalIdToken)) {
                // if adalIdToken exists, extract the SSO info from the same
                const adalIdTokenObject = TokenUtils.extractIdToken(adalIdToken);
                this.logger.verbose("ADAL's idToken exists. Extracting login information from ADAL's idToken ");
                serverAuthenticationRequest.populateQueryParams(account, null, adalIdTokenObject);
            }
            const userContainedClaims = request.claimsRequest || serverAuthenticationRequest.claimsValue;

            let authErr: AuthError;
            let cacheResultResponse;

            if (!userContainedClaims && !request.forceRefresh) {
                try {
                    cacheResultResponse = this.getCachedToken(serverAuthenticationRequest, account);
                } catch (e) {
                    authErr = e;
                }
            }

            // resolve/reject based on cacheResult
            if (cacheResultResponse) {
                this.logger.info("Token is already in cache for scope:" + scope);
                resolve(cacheResultResponse);
                return null;
            }
            else if (authErr) {
                this.logger.infoPii(authErr.errorCode + ":" + authErr.errorMessage);
                reject(authErr);
                return null;
            }
            // else proceed with login
            else {
                let logMessage;
                if (userContainedClaims) {
                    logMessage = "Skipped cache lookup since claims were given.";
                } else if (request.forceRefresh) {
                    logMessage = "Skipped cache lookup since request.forceRefresh option was set to true";
                } else {
                    logMessage = "Token is not in cache for scope:" + scope;
                }
                this.logger.verbose(logMessage);

                // Cache result can return null if cache is empty. In that case, set authority to default value if no authority is passed to the api.
                if (!serverAuthenticationRequest.authorityInstance) {
                    serverAuthenticationRequest.authorityInstance = request.authority ? AuthorityFactory.CreateInstance(request.authority, this.config.auth.validateAuthority) : this.authorityInstance;
                }
                // cache miss
                return serverAuthenticationRequest.authorityInstance.resolveEndpointsAsync()
                    .then(() => {
                        /*
                         * refresh attempt with iframe
                         * Already renewing for this scope, callback when we get the token.
                         */
                        if (window.activeRenewals[scope]) {
                            this.logger.verbose("Renew token for scope: " + scope + " is in progress. Registering callback");
                            // Active renewals contains the state for each renewal.
                            this.registerCallback(window.activeRenewals[scope], scope, resolve, reject);
                        }
                        else {
                            if (request.scopes && request.scopes.indexOf(this.clientId) > -1 && request.scopes.length === 1) {
                                /*
                                 * App uses idToken to send to api endpoints
                                 * Default scope is tracked as clientId to store this token
                                 */
                                this.logger.verbose("renewing idToken");
                                this.silentLogin = true;
                                this.renewIdToken(request.scopes, resolve, reject, account, serverAuthenticationRequest);
                            } else {
                                // renew access token
                                this.logger.verbose("renewing accesstoken");
                                this.renewToken(request.scopes, resolve, reject, account, serverAuthenticationRequest);
                            }
                        }
                    }).catch((err) => {
                        this.logger.warning("could not resolve endpoints");
                        reject(ClientAuthError.createEndpointResolutionError(err.toString()));
                        return null;
                    });
            }
        });
    }

    // #endregion

    // #region Popup Window Creation

    /**
     * @hidden
     *
     * Configures popup window for login.
     *
     * @param urlNavigate
     * @param title
     * @param popUpWidth
     * @param popUpHeight
     * @ignore
     * @hidden
     */
    private openPopup(urlNavigate: string, title: string, popUpWidth: number, popUpHeight: number) {
        try {
            /**
             * adding winLeft and winTop to account for dual monitor
             * using screenLeft and screenTop for IE8 and earlier
             */
            const winLeft = window.screenLeft ? window.screenLeft : window.screenX;
            const winTop = window.screenTop ? window.screenTop : window.screenY;
            /**
             * window.innerWidth displays browser window"s height and width excluding toolbars
             * using document.documentElement.clientWidth for IE8 and earlier
             */
            const width = window.innerWidth || document.documentElement.clientWidth || document.body.clientWidth;
            const height = window.innerHeight || document.documentElement.clientHeight || document.body.clientHeight;
            const left = ((width / 2) - (popUpWidth / 2)) + winLeft;
            const top = ((height / 2) - (popUpHeight / 2)) + winTop;

            // open the window
            const popupWindow = window.open(urlNavigate, title, "width=" + popUpWidth + ", height=" + popUpHeight + ", top=" + top + ", left=" + left);
            if (!popupWindow) {
                throw ClientAuthError.createPopupWindowError();
            }
            if (popupWindow.focus) {
                popupWindow.focus();
            }

            return popupWindow;
        } catch (e) {
            this.logger.error("error opening popup " + e.message);
            this.cacheStorage.setItem(TemporaryCacheKeys.INTERACTION_STATUS, RequestStatus.CANCELLED);
            throw ClientAuthError.createPopupWindowError(e.toString());
        }
    }

    // #endregion

    // #region Iframe Management

    /**
     * @hidden
     * Calling _loadFrame but with a timeout to signal failure in loadframeStatus. Callbacks are left.
     * registered when network errors occur and subsequent token requests for same resource are registered to the pending request.
     * @ignore
     */
    private async loadIframeTimeout(urlNavigate: string, frameName: string, scope: string): Promise<void> {
        // set iframe session to pending
        const expectedState = window.activeRenewals[scope];
        this.logger.verbose("Set loading state to pending for: " + scope + ":" + expectedState);
        this.cacheStorage.setItem(TemporaryCacheKeys.RENEW_STATUS + expectedState, RequestStatus.IN_PROGRESS);
        setTimeout(() => {
            if (this.cacheStorage.getItem(TemporaryCacheKeys.RENEW_STATUS + expectedState) === RequestStatus.IN_PROGRESS) {
                // fail the iframe session if it's in pending state
                this.logger.verbose("Loading frame has timed out after: " + (this.config.system.loadFrameTimeout / 1000) + " seconds for scope " + scope + ":" + expectedState);
                // Error after timeout
                if (expectedState && window.callbackMappedToRenewStates[expectedState]) {
                    window.callbackMappedToRenewStates[expectedState](null, ClientAuthError.createTokenRenewalTimeoutError());
                }

                this.cacheStorage.setItem(TemporaryCacheKeys.RENEW_STATUS + expectedState, RequestStatus.CANCELLED);
            }
        }, this.config.system.loadFrameTimeout);

        const iframe = await WindowUtils.loadFrame(urlNavigate, frameName, this.config.system.navigateFrameWait, this.logger);
        const hash = await WindowUtils.monitorWindowForHash(iframe.contentWindow, this.config.system.loadFrameTimeout);
        if (hash) {
            this.handleAuthenticationResponse(hash);
        }
    }

    // #endregion

    // #region General Helpers

    /**
     * @hidden
     * Used to add the developer requested callback to the array of callbacks for the specified scopes. The updated array is stored on the window object
     * @param {string} expectedState - Unique state identifier (guid).
     * @param {string} scope - Developer requested permissions. Not all scopes are guaranteed to be included in the access token returned.
     * @param {Function} resolve - The resolve function of the promise object.
     * @param {Function} reject - The reject function of the promise object.
     * @ignore
     */
    private registerCallback(expectedState: string, scope: string, resolve: Function, reject: Function): void {
        // track active renewals
        window.activeRenewals[scope] = expectedState;

        // initialize callbacks mapped array
        if (!window.promiseMappedToRenewStates[expectedState]) {
            window.promiseMappedToRenewStates[expectedState] = [];
        }
        // indexing on the current state, push the callback params to callbacks mapped
        window.promiseMappedToRenewStates[expectedState].push({ resolve: resolve, reject: reject });

        // Store the server response in the current window??
        if (!window.callbackMappedToRenewStates[expectedState]) {
            window.callbackMappedToRenewStates[expectedState] =
      (response: AuthResponse, error: AuthError) => {
          // reset active renewals
          window.activeRenewals[scope] = null;

          // for all promiseMappedtoRenewStates for a given 'state' - call the reject/resolve with error/token respectively
          for (let i = 0; i < window.promiseMappedToRenewStates[expectedState].length; ++i) {
              try {
                  if (error) {
                      window.promiseMappedToRenewStates[expectedState][i].reject(error);
                  } else if (response) {
                      window.promiseMappedToRenewStates[expectedState][i].resolve(response);
                  } else {
                      throw AuthError.createUnexpectedError("Error and response are both null");
                  }
              } catch (e) {
                  this.logger.warning(e);
              }
          }

          // reset
          window.promiseMappedToRenewStates[expectedState] = null;
          window.callbackMappedToRenewStates[expectedState] = null;
      };
        }
    }

    // #endregion

    // #region Logout

    /**
     * Use to log out the current user, and redirect the user to the postLogoutRedirectUri.
     * Default behaviour is to redirect the user to `window.location.href`.
     */
    logout(): void {
        this.clearCache();
        this.account = null;
        let logout = "";
        if (this.getPostLogoutRedirectUri()) {
            logout = "post_logout_redirect_uri=" + encodeURIComponent(this.getPostLogoutRedirectUri());
        }
        this.authorityInstance.resolveEndpointsAsync().then(authority => {
            const urlNavigate = authority.EndSessionEndpoint
                ? `${authority.EndSessionEndpoint}?${logout}`
                : `${this.authority}oauth2/v2.0/logout?${logout}`;
            WindowUtils.navigateWindow(urlNavigate, this.logger);
        });
    }

    /**
     * @hidden
     * Clear all access tokens in the cache.
     * @ignore
     */
    protected clearCache(): void {
        window.renewStates = [];
        const accessTokenItems = this.cacheStorage.getAllAccessTokens(Constants.clientId, Constants.homeAccountIdentifier);
        for (let i = 0; i < accessTokenItems.length; i++) {
            this.cacheStorage.removeItem(JSON.stringify(accessTokenItems[i].key));
        }
        this.cacheStorage.resetCacheItems();
        this.cacheStorage.clearMsalCookie();
    }

    /**
     * @hidden
     * Clear a given access token from the cache.
     *
     * @param accessToken
     */
    protected clearCacheForScope(accessToken: string) {
        const accessTokenItems = this.cacheStorage.getAllAccessTokens(Constants.clientId, Constants.homeAccountIdentifier);
        for (let i = 0; i < accessTokenItems.length; i++) {
            const token = accessTokenItems[i];
            if (token.value.accessToken === accessToken) {
                this.cacheStorage.removeItem(JSON.stringify(token.key));
            }
        }
    }

    // #endregion

    // #region Response

    /**
     * @hidden
     * @ignore
     * Checks if the redirect response is received from the STS. In case of redirect, the url fragment has either id_token, access_token or error.
     * @param {string} hash - Hash passed from redirect page.
     * @returns {Boolean} - true if response contains id_token, access_token or error, false otherwise.
     */
    isCallback(hash: string): boolean {
        this.logger.info("isCallback will be deprecated in favor of urlContainsHash in MSAL.js v2.0.");
        return UrlUtils.urlContainsHash(hash);
    }

    /**
     * @hidden
     * Used to call the constructor callback with the token/error
     * @param {string} [hash=window.location.hash] - Hash fragment of Url.
     */
    private processCallBack(hash: string, stateInfo: ResponseStateInfo, parentCallback?: Function): void {
        this.logger.info("Processing the callback from redirect response");
        // get the state info from the hash
        if (!stateInfo) {
            stateInfo = this.getResponseState(hash);
        }

        let response : AuthResponse;
        let authErr : AuthError;
        // Save the token info from the hash
        try {
            response = this.saveTokenFromHash(hash, stateInfo);
        } catch (err) {
            authErr = err;
        }

        // remove hash from the cache
        this.cacheStorage.removeItem(TemporaryCacheKeys.URL_HASH);

        try {
            // Clear the cookie in the hash
            this.cacheStorage.clearMsalCookie(stateInfo.state);
            const accountState: string = this.getAccountState(stateInfo.state);
            if (response) {
                if ((stateInfo.requestType === Constants.renewToken) || response.accessToken) {
                    if (window.parent !== window) {
                        this.logger.verbose("Window is in iframe, acquiring token silently");
                    } else {
                        this.logger.verbose("acquiring token interactive in progress");
                    }
                    response.tokenType = ServerHashParamKeys.ACCESS_TOKEN;
                }
                else if (stateInfo.requestType === Constants.login) {
                    response.tokenType = ServerHashParamKeys.ID_TOKEN;
                }
                if (!parentCallback) {
                    this.authResponseHandler(Constants.interactionTypeRedirect, response);
                    return;
                }
            } else if (!parentCallback) {
                this.authErrorHandler(Constants.interactionTypeRedirect, authErr, buildResponseStateOnly(accountState));
                return;
            }

            parentCallback(response, authErr);
        } catch (err) {
            this.logger.error("Error occurred in token received callback function: " + err);
            throw ClientAuthError.createErrorInCallbackFunction(err.toString());
        }
    }

    /**
     * @hidden
     * This method must be called for processing the response received from the STS. It extracts the hash, processes the token or error information and saves it in the cache. It then
     * calls the registered callbacks in case of redirect or resolves the promises with the result.
     * @param {string} [hash=window.location.hash] - Hash fragment of Url.
     */
    private handleAuthenticationResponse(hash: string): void {
        // retrieve the hash
        const locationHash = hash || window.location.hash;

        // Check if the current flow is popup or hidden iframe
        const iframeWithHash = WindowUtils.getIframeWithHash(locationHash);
        const popUpWithHash = WindowUtils.getPopUpWithHash(locationHash);
        const isPopupOrIframe = !!(iframeWithHash || popUpWithHash);

        // if (window.parent !== window), by using self, window.parent becomes equal to window in getResponseState method specifically
        const stateInfo = this.getResponseState(locationHash);

        let tokenResponseCallback: (response: AuthResponse, error: AuthError) => void = null;

        this.logger.info("Returned from redirect url");
        // If parent window is the msal instance which opened the current window (iframe)
        if (isPopupOrIframe) {
            tokenResponseCallback = window.callbackMappedToRenewStates[stateInfo.state];
        } else {
            // Redirect cases
            tokenResponseCallback = null;
            // if set to navigate to loginRequest page post login
            if (this.config.auth.navigateToLoginRequestUrl) {
                this.cacheStorage.setItem(TemporaryCacheKeys.URL_HASH, locationHash);
                if (window.parent === window) {
                    window.location.href = this.cacheStorage.getItem(TemporaryCacheKeys.LOGIN_REQUEST, this.inCookie);
                }
                return;
            }
            else {
                window.location.hash = "";
            }

            if (!this.redirectCallbacksSet) {
                // We reached this point too early - cache hash, return and process in handleRedirectCallbacks
                this.cacheStorage.setItem(TemporaryCacheKeys.URL_HASH, locationHash);
                return;
            }
        }

        this.processCallBack(locationHash, stateInfo, tokenResponseCallback);

        // If current window is opener, close all windows
        if (isPopupOrIframe) {
            WindowUtils.closePopups();
        }
    }

    /**
     * @hidden
     * Creates a stateInfo object from the URL fragment and returns it.
     * @param {string} hash  -  Hash passed from redirect page
     * @returns {TokenResponse} an object created from the redirect response from AAD comprising of the keys - parameters, requestType, stateMatch, stateResponse and valid.
     * @ignore
     */
    protected getResponseState(hash: string): ResponseStateInfo {
        const parameters = UrlUtils.deserializeHash(hash);
        let stateResponse: ResponseStateInfo;
        if (!parameters) {
            throw AuthError.createUnexpectedError("Hash was not parsed correctly.");
        }
        if (parameters.hasOwnProperty("state")) {
            stateResponse = {
                requestType: Constants.unknown,
                state: parameters.state,
                stateMatch: false
            };
        } else {
            throw AuthError.createUnexpectedError("Hash does not contain state.");
        }
        /*
         * async calls can fire iframe and login request at the same time if developer does not use the API as expected
         * incoming callback needs to be looked up to find the request type
         */

        // loginRedirect
        if (stateResponse.state === this.cacheStorage.getItem(TemporaryCacheKeys.STATE_LOGIN, this.inCookie) || stateResponse.state === this.silentAuthenticationState) { // loginRedirect
            stateResponse.requestType = Constants.login;
            stateResponse.stateMatch = true;
            return stateResponse;
        }
        // acquireTokenRedirect
        else if (stateResponse.state === this.cacheStorage.getItem(TemporaryCacheKeys.STATE_ACQ_TOKEN, this.inCookie)) { // acquireTokenRedirect
            stateResponse.requestType = Constants.renewToken;
            stateResponse.stateMatch = true;
            return stateResponse;
        }

        // external api requests may have many renewtoken requests for different resource
        if (!stateResponse.stateMatch) {
            stateResponse.requestType = window.requestType;
            const statesInParentContext = window.renewStates;
            for (let i = 0; i < statesInParentContext.length; i++) {
                if (statesInParentContext[i] === stateResponse.state) {
                    stateResponse.stateMatch = true;
                    break;
                }
            }
        }

        return stateResponse;
    }

    // #endregion

    // #region Token Processing (Extract to TokenProcessing.ts)

    /**
     * @hidden
     * Used to get token for the specified set of scopes from the cache
     * @param {@link ServerRequestParameters} - Request sent to the STS to obtain an id_token/access_token
     * @param {Account} account - Account for which the scopes were requested
     */
    private getCachedToken(serverAuthenticationRequest: ServerRequestParameters, account: Account): AuthResponse {
        let accessTokenCacheItem: AccessTokenCacheItem = null;
        const scopes = serverAuthenticationRequest.scopes;

        // filter by clientId and account
        const tokenCacheItems = this.cacheStorage.getAllAccessTokens(this.clientId, account ? account.homeAccountIdentifier : null);

        // No match found after initial filtering
        if (tokenCacheItems.length === 0) {
            return null;
        }

        const filteredItems: Array<AccessTokenCacheItem> = [];

        // if no authority passed
        if (!serverAuthenticationRequest.authority) {
            // filter by scope
            for (let i = 0; i < tokenCacheItems.length; i++) {
                const cacheItem = tokenCacheItems[i];
                const cachedScopes = cacheItem.key.scopes.split(" ");
                if (ScopeSet.containsScope(cachedScopes, scopes)) {
                    filteredItems.push(cacheItem);
                }
            }

            // if only one cached token found
            if (filteredItems.length === 1) {
                accessTokenCacheItem = filteredItems[0];
                serverAuthenticationRequest.authorityInstance = AuthorityFactory.CreateInstance(accessTokenCacheItem.key.authority, this.config.auth.validateAuthority);
            }
            // if more than one cached token is found
            else if (filteredItems.length > 1) {
                throw ClientAuthError.createMultipleMatchingTokensInCacheError(scopes.toString());
            }
            // if no match found, check if there was a single authority used
            else {
                const authorityList = this.getUniqueAuthority(tokenCacheItems, "authority");
                if (authorityList.length > 1) {
                    throw ClientAuthError.createMultipleAuthoritiesInCacheError(scopes.toString());
                }

                serverAuthenticationRequest.authorityInstance = AuthorityFactory.CreateInstance(authorityList[0], this.config.auth.validateAuthority);
            }
        }
        // if an authority is passed in the API
        else {
            // filter by authority and scope
            for (let i = 0; i < tokenCacheItems.length; i++) {
                const cacheItem = tokenCacheItems[i];
                const cachedScopes = cacheItem.key.scopes.split(" ");
                if (ScopeSet.containsScope(cachedScopes, scopes) && UrlUtils.CanonicalizeUri(cacheItem.key.authority) === serverAuthenticationRequest.authority) {
                    filteredItems.push(cacheItem);
                }
            }
            // no match
            if (filteredItems.length === 0) {
                return null;
            }
            // if only one cachedToken Found
            else if (filteredItems.length === 1) {
                accessTokenCacheItem = filteredItems[0];
            }
            else {
                // if more than one cached token is found
                throw ClientAuthError.createMultipleMatchingTokensInCacheError(scopes.toString());
            }
        }

        if (accessTokenCacheItem != null) {
            const expired = Number(accessTokenCacheItem.value.expiresIn);
            // If expiration is within offset, it will force renew
            const offset = this.config.system.tokenRenewalOffsetSeconds || 300;
            if (expired && (expired > TimeUtils.now() + offset)) {
                const idTokenObj = new IdToken(accessTokenCacheItem.value.idToken);
                if (!account) {
                    account = this.getAccount();
                    if (!account) {
                        throw AuthError.createUnexpectedError("Account should not be null here.");
                    }
                }
                const aState = this.getAccountState(serverAuthenticationRequest.state);
                const response : AuthResponse = {
                    uniqueId: "",
                    tenantId: "",
                    tokenType: (accessTokenCacheItem.value.idToken === accessTokenCacheItem.value.accessToken) ? ServerHashParamKeys.ID_TOKEN : ServerHashParamKeys.ACCESS_TOKEN,
                    idToken: idTokenObj,
                    idTokenClaims: idTokenObj.claims,
                    accessToken: accessTokenCacheItem.value.accessToken,
                    scopes: accessTokenCacheItem.key.scopes.split(" "),
                    expiresOn: new Date(expired * 1000),
                    account: account,
                    accountState: aState
                };
                ResponseUtils.setResponseIdToken(response, idTokenObj);
                return response;
            } else {
                this.cacheStorage.removeItem(JSON.stringify(filteredItems[0].key));
                return null;
            }
        } else {
            return null;
        }
    }

    /**
     * @hidden
     * Used to get a unique list of authorities from the cache
     * @param {Array<AccessTokenCacheItem>}  accessTokenCacheItems - accessTokenCacheItems saved in the cache
     * @ignore
     */
    private getUniqueAuthority(accessTokenCacheItems: Array<AccessTokenCacheItem>, property: string): Array<string> {
        const authorityList: Array<string> = [];
        const flags: Array<string> = [];
        accessTokenCacheItems.forEach(element => {
            if (element.key.hasOwnProperty(property) && (flags.indexOf(element.key[property]) === -1)) {
                flags.push(element.key[property]);
                authorityList.push(element.key[property]);
            }
        });
        return authorityList;
    }

    /**
     * @hidden
     * Check if ADAL id_token exists and return if exists.
     *
     */
    private extractADALIdToken(): any {
        const adalIdToken = this.cacheStorage.getItem(Constants.adalIdToken);
        if (!StringUtils.isEmpty(adalIdToken)) {
            return TokenUtils.extractIdToken(adalIdToken);
        }
        return null;
    }

    /**
     * @hidden
     * Acquires access token using a hidden iframe.
     * @ignore
     */
    private renewToken(scopes: Array<string>, resolve: Function, reject: Function, account: Account, serverAuthenticationRequest: ServerRequestParameters): void {
        const scope = scopes.join(" ").toLowerCase();
        this.logger.verbose("renewToken is called for scope:" + scope);

        const frameName = `msalRenewFrame${scope}`;
        const frameHandle = WindowUtils.addHiddenIFrame(frameName, this.logger);

        this.updateCacheEntries(serverAuthenticationRequest, account);
        this.logger.verbose("Renew token Expected state: " + serverAuthenticationRequest.state);

        // Build urlNavigate with "prompt=none" and navigate to URL in hidden iFrame
        const urlNavigate = UrlUtils.urlRemoveQueryStringParameter(UrlUtils.createNavigateUrl(serverAuthenticationRequest), Constants.prompt) + Constants.prompt_none;

        window.renewStates.push(serverAuthenticationRequest.state);
        window.requestType = Constants.renewToken;
        this.registerCallback(serverAuthenticationRequest.state, scope, resolve, reject);
        this.logger.infoPii("Navigate to:" + urlNavigate);
        frameHandle.src = "about:blank";
        this.loadIframeTimeout(urlNavigate, frameName, scope);
    }

    /**
     * @hidden
     * Renews idtoken for app's own backend when clientId is passed as a single scope in the scopes array.
     * @ignore
     */
    private renewIdToken(scopes: Array<string>, resolve: Function, reject: Function, account: Account, serverAuthenticationRequest: ServerRequestParameters): void {
        this.logger.info("renewidToken is called");
        const frameName = "msalIdTokenFrame";
        const frameHandle = WindowUtils.addHiddenIFrame(frameName, this.logger);

        this.updateCacheEntries(serverAuthenticationRequest, account);

        this.logger.verbose("Renew Idtoken Expected state: " + serverAuthenticationRequest.state);

        // Build urlNavigate with "prompt=none" and navigate to URL in hidden iFrame
        const urlNavigate = UrlUtils.urlRemoveQueryStringParameter(UrlUtils.createNavigateUrl(serverAuthenticationRequest), Constants.prompt) + Constants.prompt_none;

        if (this.silentLogin) {
            window.requestType = Constants.login;
            this.silentAuthenticationState = serverAuthenticationRequest.state;
        } else {
            window.requestType = Constants.renewToken;
            window.renewStates.push(serverAuthenticationRequest.state);
        }

        // note: scope here is clientId
        this.registerCallback(serverAuthenticationRequest.state, this.clientId, resolve, reject);
        this.logger.infoPii("Navigate to:" + urlNavigate);
        frameHandle.src = "about:blank";
        this.loadIframeTimeout(urlNavigate, frameName, this.clientId);
    }

    /**
     * @hidden
     *
     * This method must be called for processing the response received from AAD. It extracts the hash, processes the token or error, saves it in the cache and calls the registered callbacks with the result.
     * @param {string} authority authority received in the redirect response from AAD.
     * @param {TokenResponse} requestInfo an object created from the redirect response from AAD comprising of the keys - parameters, requestType, stateMatch, stateResponse and valid.
     * @param {Account} account account object for which scopes are consented for. The default account is the logged in account.
     * @param {ClientInfo} clientInfo clientInfo received as part of the response comprising of fields uid and utid.
     * @param {IdToken} idToken idToken received as part of the response.
     * @ignore
     * @private
     */
    /* tslint:disable:no-string-literal */
    private saveAccessToken(response: AuthResponse, authority: string, parameters: any, clientInfo: string, idTokenObj: IdToken): AuthResponse {
        let scope: string;
        const accessTokenResponse = { ...response };
        const clientObj: ClientInfo = new ClientInfo(clientInfo);
        let expiration: number;

        // if the response contains "scope"
        if (parameters.hasOwnProperty(ServerHashParamKeys.SCOPE)) {
            // read the scopes
            scope = parameters[ServerHashParamKeys.SCOPE];
            const consentedScopes = scope.split(" ");

            // retrieve all access tokens from the cache, remove the dup scores
            const accessTokenCacheItems = this.cacheStorage.getAllAccessTokens(this.clientId, authority);

            for (let i = 0; i < accessTokenCacheItems.length; i++) {
                const accessTokenCacheItem = accessTokenCacheItems[i];

                if (accessTokenCacheItem.key.homeAccountIdentifier === response.account.homeAccountIdentifier) {
                    const cachedScopes = accessTokenCacheItem.key.scopes.split(" ");
                    if (ScopeSet.isIntersectingScopes(cachedScopes, consentedScopes)) {
                        this.cacheStorage.removeItem(JSON.stringify(accessTokenCacheItem.key));
                    }
                }
            }

            // Generate and cache accessTokenKey and accessTokenValue
            const expiresIn = TimeUtils.parseExpiresIn(parameters[ServerHashParamKeys.EXPIRES_IN]);
            expiration = TimeUtils.now() + expiresIn;
            const accessTokenKey = new AccessTokenKey(authority, this.clientId, scope, clientObj.uid, clientObj.utid);
            const accessTokenValue = new AccessTokenValue(parameters[ServerHashParamKeys.ACCESS_TOKEN], idTokenObj.rawIdToken, expiration.toString(), clientInfo);

            this.cacheStorage.setItem(JSON.stringify(accessTokenKey), JSON.stringify(accessTokenValue));

            accessTokenResponse.accessToken  = parameters[ServerHashParamKeys.ACCESS_TOKEN];
            accessTokenResponse.scopes = consentedScopes;
        }
        // if the response does not contain "scope" - scope is usually client_id and the token will be id_token
        else {
            scope = this.clientId;

            // Generate and cache accessTokenKey and accessTokenValue
            const accessTokenKey = new AccessTokenKey(authority, this.clientId, scope, clientObj.uid, clientObj.utid);
            expiration = Number(idTokenObj.expiration);
            const accessTokenValue = new AccessTokenValue(parameters[ServerHashParamKeys.ID_TOKEN], parameters[ServerHashParamKeys.ID_TOKEN], expiration.toString(), clientInfo);
            this.cacheStorage.setItem(JSON.stringify(accessTokenKey), JSON.stringify(accessTokenValue));
            accessTokenResponse.scopes = [scope];
            accessTokenResponse.accessToken = parameters[ServerHashParamKeys.ID_TOKEN];
        }

        if (expiration) {
            accessTokenResponse.expiresOn = new Date(expiration * 1000);
        } else {
            this.logger.error("Could not parse expiresIn parameter");
        }

        return accessTokenResponse;
    }

    /**
     * @hidden
     * Saves token or error received in the response from AAD in the cache. In case of id_token, it also creates the account object.
     * @ignore
     */
    protected saveTokenFromHash(hash: string, stateInfo: ResponseStateInfo): AuthResponse {
        this.logger.info("State status:" + stateInfo.stateMatch + "; Request type:" + stateInfo.requestType);

        let response : AuthResponse = {
            uniqueId: "",
            tenantId: "",
            tokenType: "",
            idToken: null,
            idTokenClaims: null,
            accessToken: null,
            scopes: [],
            expiresOn: null,
            account: null,
            accountState: "",
        };

        let error: AuthError;
        const hashParams = UrlUtils.deserializeHash(hash);
        let authorityKey: string = "";
        let acquireTokenAccountKey: string = "";
        let idTokenObj: IdToken = null;

        // If server returns an error
        if (hashParams.hasOwnProperty(ServerHashParamKeys.ERROR_DESCRIPTION) || hashParams.hasOwnProperty(ServerHashParamKeys.ERROR)) {
            this.logger.infoPii("Error :" + hashParams[ServerHashParamKeys.ERROR] + "; Error description:" + hashParams[ServerHashParamKeys.ERROR_DESCRIPTION]);
            this.cacheStorage.setItem(PersistentCacheKeys.ERROR, hashParams[ServerHashParamKeys.ERROR]);
            this.cacheStorage.setItem(PersistentCacheKeys.ERROR_DESC, hashParams[ServerHashParamKeys.ERROR_DESCRIPTION]);

            // login
            if (stateInfo.requestType === Constants.login) {
                this.cacheStorage.setItem(PersistentCacheKeys.LOGIN_ERROR, hashParams[ServerHashParamKeys.ERROR_DESCRIPTION] + ":" + hashParams[ServerHashParamKeys.ERROR]);
                authorityKey = AuthCache.generateAuthorityKey(stateInfo.state);
            }

            // acquireToken
            if (stateInfo.requestType === Constants.renewToken) {
                authorityKey = AuthCache.generateAuthorityKey(stateInfo.state);

                const account: Account = this.getAccount();
                let accountId;

                if (account && !StringUtils.isEmpty(account.homeAccountIdentifier)) {
                    accountId = account.homeAccountIdentifier;
                }
                else {
                    accountId = Constants.no_account;
                }

                acquireTokenAccountKey = AuthCache.generateAcquireTokenAccountKey(accountId, stateInfo.state);
            }

            const {
                [ServerHashParamKeys.ERROR]: hashErr,
                [ServerHashParamKeys.ERROR_DESCRIPTION]: hashErrDesc
            } = hashParams;
            if (InteractionRequiredAuthError.isInteractionRequiredError(hashErr) ||
        InteractionRequiredAuthError.isInteractionRequiredError(hashErrDesc)) {
                error = new InteractionRequiredAuthError(hashParams[ServerHashParamKeys.ERROR], hashParams[ServerHashParamKeys.ERROR_DESCRIPTION]);
            } else {
                error = new ServerError(hashParams[ServerHashParamKeys.ERROR], hashParams[ServerHashParamKeys.ERROR_DESCRIPTION]);
            }
        }
        // If the server returns "Success"
        else {
            // Verify the state from redirect and record tokens to storage if exists
            if (stateInfo.stateMatch) {
                this.logger.info("State is right");
                if (hashParams.hasOwnProperty(ServerHashParamKeys.SESSION_STATE)) {
                    this.cacheStorage.setItem(TemporaryCacheKeys.SESSION_STATE, hashParams[ServerHashParamKeys.SESSION_STATE]);
                }
                response.accountState = this.getAccountState(stateInfo.state);

                let clientInfo: string = "";

                // Process access_token
                if (hashParams.hasOwnProperty(ServerHashParamKeys.ACCESS_TOKEN)) {
                    this.logger.info("Fragment has access token");

                    // retrieve the id_token from response if present
                    if (hashParams.hasOwnProperty(ServerHashParamKeys.ID_TOKEN)) {
                        idTokenObj = new IdToken(hashParams[ServerHashParamKeys.ID_TOKEN]);
                        response.idToken = idTokenObj;
                        response.idTokenClaims = idTokenObj.claims;
                    } else {
                        idTokenObj = new IdToken(this.cacheStorage.getItem(PersistentCacheKeys.IDTOKEN));
                        response = ResponseUtils.setResponseIdToken(response, idTokenObj);
                    }

                    // set authority
                    const authority: string = this.populateAuthority(stateInfo.state, this.inCookie, this.cacheStorage, idTokenObj);

                    // retrieve client_info - if it is not found, generate the uid and utid from idToken
                    if (hashParams.hasOwnProperty(ServerHashParamKeys.CLIENT_INFO)) {
                        clientInfo = hashParams[ServerHashParamKeys.CLIENT_INFO];
                    } else {
                        this.logger.warning("ClientInfo not received in the response from AAD");
                        throw ClientAuthError.createClientInfoNotPopulatedError("ClientInfo not received in the response from the server");
                    }

                    response.account = Account.createAccount(idTokenObj, new ClientInfo(clientInfo));

                    let accountKey: string;
                    if (response.account && !StringUtils.isEmpty(response.account.homeAccountIdentifier)) {
                        accountKey = response.account.homeAccountIdentifier;
                    }
                    else {
                        accountKey = Constants.no_account;
                    }

                    acquireTokenAccountKey = AuthCache.generateAcquireTokenAccountKey(accountKey, stateInfo.state);
                    const acquireTokenAccountKey_noaccount = AuthCache.generateAcquireTokenAccountKey(Constants.no_account, stateInfo.state);

                    const cachedAccount: string = this.cacheStorage.getItem(acquireTokenAccountKey);
                    let acquireTokenAccount: Account;

                    // Check with the account in the Cache
                    if (!StringUtils.isEmpty(cachedAccount)) {
                        acquireTokenAccount = JSON.parse(cachedAccount);
                        if (response.account && acquireTokenAccount && Account.compareAccounts(response.account, acquireTokenAccount)) {
                            response = this.saveAccessToken(response, authority, hashParams, clientInfo, idTokenObj);
                            this.logger.info("The user object received in the response is the same as the one passed in the acquireToken request");
                        }
                        else {
                            this.logger.warning(
                                "The account object created from the response is not the same as the one passed in the acquireToken request");
                        }
                    }
                    else if (!StringUtils.isEmpty(this.cacheStorage.getItem(acquireTokenAccountKey_noaccount))) {
                        response = this.saveAccessToken(response, authority, hashParams, clientInfo, idTokenObj);
                    }
                }

                // Process id_token
                if (hashParams.hasOwnProperty(ServerHashParamKeys.ID_TOKEN)) {
                    this.logger.info("Fragment has id token");

                    // set the idToken
                    idTokenObj = new IdToken(hashParams[ServerHashParamKeys.ID_TOKEN]);

                    response = ResponseUtils.setResponseIdToken(response, idTokenObj);
                    if (hashParams.hasOwnProperty(ServerHashParamKeys.CLIENT_INFO)) {
                        clientInfo = hashParams[ServerHashParamKeys.CLIENT_INFO];
                    } else {
                        this.logger.warning("ClientInfo not received in the response from AAD");
                    }

                    // set authority
                    const authority: string = this.populateAuthority(stateInfo.state, this.inCookie, this.cacheStorage, idTokenObj);

                    this.account = Account.createAccount(idTokenObj, new ClientInfo(clientInfo));
                    response.account = this.account;

                    if (idTokenObj && idTokenObj.nonce) {
                        // check nonce integrity if idToken has nonce - throw an error if not matched
                        if (idTokenObj.nonce !== this.cacheStorage.getItem(`${TemporaryCacheKeys.NONCE_IDTOKEN}|${stateInfo.state}`, this.inCookie)) {
                            this.account = null;
                            this.cacheStorage.setItem(PersistentCacheKeys.LOGIN_ERROR, "Nonce Mismatch. Expected Nonce: " + this.cacheStorage.getItem(`${TemporaryCacheKeys.NONCE_IDTOKEN}|${stateInfo.state}`, this.inCookie) + "," + "Actual Nonce: " + idTokenObj.nonce);
                            this.logger.error("Nonce Mismatch.Expected Nonce: " + this.cacheStorage.getItem(`${TemporaryCacheKeys.NONCE_IDTOKEN}|${stateInfo.state}`, this.inCookie) + "," + "Actual Nonce: " + idTokenObj.nonce);
                            error = ClientAuthError.createNonceMismatchError(this.cacheStorage.getItem(`${TemporaryCacheKeys.NONCE_IDTOKEN}|${stateInfo.state}`, this.inCookie), idTokenObj.nonce);
                        }
                        // Save the token
                        else {
                            this.cacheStorage.setItem(PersistentCacheKeys.IDTOKEN, hashParams[ServerHashParamKeys.ID_TOKEN]);
                            this.cacheStorage.setItem(PersistentCacheKeys.CLIENT_INFO, clientInfo);

                            // Save idToken as access token for app itself
                            this.saveAccessToken(response, authority, hashParams, clientInfo, idTokenObj);
                        }
                    } else {
                        authorityKey = stateInfo.state;
                        acquireTokenAccountKey = stateInfo.state;

                        this.logger.error("Invalid id_token received in the response");
                        error = ClientAuthError.createInvalidIdTokenError(idTokenObj);
                        this.cacheStorage.setItem(PersistentCacheKeys.ERROR, error.errorCode);
                        this.cacheStorage.setItem(PersistentCacheKeys.ERROR_DESC, error.errorMessage);
                    }
                }
            }
            // State mismatch - unexpected/invalid state
            else {
                authorityKey = stateInfo.state;
                acquireTokenAccountKey = stateInfo.state;

                const expectedState = this.cacheStorage.getItem(TemporaryCacheKeys.STATE_LOGIN, this.inCookie);
                this.logger.error("State Mismatch.Expected State: " + expectedState + "," + "Actual State: " + stateInfo.state);
                error = ClientAuthError.createInvalidStateError(stateInfo.state, expectedState);
                this.cacheStorage.setItem(PersistentCacheKeys.ERROR, error.errorCode);
                this.cacheStorage.setItem(PersistentCacheKeys.ERROR_DESC, error.errorMessage);
            }
        }

        // Set status to completed
        this.cacheStorage.setItem(TemporaryCacheKeys.INTERACTION_STATUS, RequestStatus.COMPLETED);
        this.cacheStorage.setItem(TemporaryCacheKeys.RENEW_STATUS + stateInfo.state, RequestStatus.COMPLETED);
        this.cacheStorage.removeAcquireTokenEntries(stateInfo.state);
        // this is required if navigateToLoginRequestUrl=false
        if (this.inCookie) {
            this.cacheStorage.setItemCookie(authorityKey, "", -1);
            this.cacheStorage.clearMsalCookie(stateInfo.state);
        }
        if (error) {
            // Error case, set status to cancelled
            this.cacheStorage.setItem(TemporaryCacheKeys.INTERACTION_STATUS, RequestStatus.CANCELLED);
            this.cacheStorage.setItem(TemporaryCacheKeys.RENEW_STATUS + stateInfo.state, RequestStatus.CANCELLED);
            this.cacheStorage.removeAcquireTokenEntries(stateInfo.state);
            throw error;
        }

        if (!response) {
            throw AuthError.createUnexpectedError("Response is null");
        }

        return response;
    }

    /**
     * Set Authority when saving Token from the hash
     * @param state
     * @param inCookie
     * @param cacheStorage
     * @param idTokenObj
     * @param response
     */
    private populateAuthority(state: string, inCookie: boolean, cacheStorage: AuthCache, idTokenObj: IdToken): string {
        const authorityKey: string = AuthCache.generateAuthorityKey(state);
        const cachedAuthority: string = cacheStorage.getItem(authorityKey, inCookie);

        // retrieve the authority from cache and replace with tenantID
        return StringUtils.isEmpty(cachedAuthority) ? cachedAuthority : UrlUtils.replaceTenantPath(cachedAuthority, idTokenObj.tenantId);
    }

    /* tslint:enable:no-string-literal */

    // #endregion

    // #region Account

    /**
     * Returns the signed in account
     * (the account object is created at the time of successful login)
     * or null when no state is found
     * @returns {@link Account} - the account object stored in MSAL
     */
    getAccount(): Account {
        // if a session already exists, get the account from the session
        if (this.account) {
            return this.account;
        }

        // frame is used to get idToken and populate the account for the given session
        const rawIdToken = this.cacheStorage.getItem(PersistentCacheKeys.IDTOKEN);
        const rawClientInfo = this.cacheStorage.getItem(PersistentCacheKeys.CLIENT_INFO);

        if (!StringUtils.isEmpty(rawIdToken) && !StringUtils.isEmpty(rawClientInfo)) {
            const idToken = new IdToken(rawIdToken);
            const clientInfo = new ClientInfo(rawClientInfo);
            this.account = Account.createAccount(idToken, clientInfo);
            return this.account;
        }
        // if login not yet done, return null
        return null;
    }

    /**
     * @hidden
     *
     * Extracts state value from the accountState sent with the authentication request.
     * @returns {string} scope.
     * @ignore
     */
    getAccountState (state: string) {
        if (state) {
            const splitIndex = state.indexOf("|");
            if (splitIndex > -1 && splitIndex + 1 < state.length) {
                return state.substring(splitIndex + 1);
            }
        }
        return state;
    }

    /**
     * Use to get a list of unique accounts in MSAL cache based on homeAccountIdentifier.
     *
     * @param {@link Array<Account>} Account - all unique accounts in MSAL cache.
     */
    getAllAccounts(): Array<Account> {
        const accounts: Array<Account> = [];
        const accessTokenCacheItems = this.cacheStorage.getAllAccessTokens(Constants.clientId, Constants.homeAccountIdentifier);

        for (let i = 0; i < accessTokenCacheItems.length; i++) {
            const idToken = new IdToken(accessTokenCacheItems[i].value.idToken);
            const clientInfo = new ClientInfo(accessTokenCacheItems[i].value.homeAccountIdentifier);
            const account: Account = Account.createAccount(idToken, clientInfo);
            accounts.push(account);
        }

        return this.getUniqueAccounts(accounts);
    }

    /**
     * @hidden
     *
     * Used to filter accounts based on homeAccountIdentifier
     * @param {Array<Account>}  Accounts - accounts saved in the cache
     * @ignore
     */
    private getUniqueAccounts(accounts: Array<Account>): Array<Account> {
        if (!accounts || accounts.length <= 1) {
            return accounts;
        }

        const flags: Array<string> = [];
        const uniqueAccounts: Array<Account> = [];
        for (let index = 0; index < accounts.length; ++index) {
            if (accounts[index].homeAccountIdentifier && flags.indexOf(accounts[index].homeAccountIdentifier) === -1) {
                flags.push(accounts[index].homeAccountIdentifier);
                uniqueAccounts.push(accounts[index]);
            }
        }

        return uniqueAccounts;
    }

    // #endregion

    // #region Scopes (Extract to Scopes.ts)

    /*
     * Note: "this" dependency in this section is minimal.
     * If pCacheStorage is separated from the class object, or passed as a fn param, scopesUtils.ts can be created
     */

    /**
     * @hidden
     *
     * Used to validate the scopes input parameter requested  by the developer.
     * @param {Array<string>} scopes - Developer requested permissions. Not all scopes are guaranteed to be included in the access token returned.
     * @param {boolean} scopesRequired - Boolean indicating whether the scopes array is required or not
     * @ignore
     */
    private validateInputScope(scopes: Array<string>, scopesRequired: boolean): void {
        if (!scopes) {
            if (scopesRequired) {
                throw ClientConfigurationError.createScopesRequiredError(scopes);
            } else {
                return;
            }
        }

        // Check that scopes is an array object (also throws error if scopes == null)
        if (!Array.isArray(scopes)) {
            throw ClientConfigurationError.createScopesNonArrayError(scopes);
        }

        // Check that scopes is not an empty array
        if (scopes.length < 1) {
            throw ClientConfigurationError.createEmptyScopesArrayError(scopes.toString());
        }

        // Check that clientId is passed as single scope
        if (scopes.indexOf(this.clientId) > -1) {
            if (scopes.length > 1) {
                throw ClientConfigurationError.createClientIdSingleScopeError(scopes.toString());
            }
        }
    }

    /**
     * @hidden
     *
     * Extracts scope value from the state sent with the authentication request.
     * @param {string} state
     * @returns {string} scope.
     * @ignore
     */
    private getScopeFromState(state: string): string {
        if (state) {
            const splitIndex = state.indexOf("|");
            if (splitIndex > -1 && splitIndex + 1 < state.length) {
                return state.substring(splitIndex + 1);
            }
        }
        return "";
    }

    /**
     * @ignore
     * Appends extraScopesToConsent if passed
     * @param {@link AuthenticationParameters}
     */
    private appendScopes(request: AuthenticationParameters): Array<string> {

        let scopes: Array<string>;

        if (request && request.scopes) {
            if (request.extraScopesToConsent) {
                scopes = [...request.scopes, ...request.extraScopesToConsent];
            }
            else {
                scopes = request.scopes;
            }
        }

        return scopes;
    }

    // #endregion

    // #region Angular

    /**
     * @hidden
     *
     * Broadcast messages - Used only for Angular?  *
     * @param eventName
     * @param data
     */
    private broadcast(eventName: string, data: string) {
        const evt = new CustomEvent(eventName, { detail: data });
        window.dispatchEvent(evt);
    }

    /**
     * @hidden
     *
     * Helper function to retrieve the cached token
     *
     * @param scopes
     * @param {@link Account} account
     * @param state
     * @return {@link AuthResponse} AuthResponse
     */
    protected getCachedTokenInternal(scopes : Array<string> , account: Account, state: string): AuthResponse {
        // Get the current session's account object
        const accountObject: Account = account || this.getAccount();
        if (!accountObject) {
            return null;
        }

        // Construct AuthenticationRequest based on response type
        const newAuthority = this.authorityInstance ? this.authorityInstance : AuthorityFactory.CreateInstance(this.authority, this.config.auth.validateAuthority);
        const responseType = this.getTokenType(accountObject, scopes, true);
        const serverAuthenticationRequest = new ServerRequestParameters(
            newAuthority,
            this.clientId,
            scopes,
            responseType,
            this.getRedirectUri(),
            state
        );

        // get cached token
        return this.getCachedToken(serverAuthenticationRequest, account);
    }

    /**
     * @hidden
     *
     * Get scopes for the Endpoint - Used in Angular to track protected and unprotected resources without interaction from the developer app
     *
     * @param endpoint
     */
    protected getScopesForEndpoint(endpoint: string) : Array<string> {
        // if user specified list of unprotectedResources, no need to send token to these endpoints, return null.
        if (this.config.framework.unprotectedResources.length > 0) {
            for (let i = 0; i < this.config.framework.unprotectedResources.length; i++) {
                if (endpoint.indexOf(this.config.framework.unprotectedResources[i]) > -1) {
                    return null;
                }
            }
        }

        // process all protected resources and send the matched one
        if (this.config.framework.protectedResourceMap.size > 0) {
            for (const key of Array.from(this.config.framework.protectedResourceMap.keys())) {
                // configEndpoint is like /api/Todo requested endpoint can be /api/Todo/1
                if (endpoint.indexOf(key) > -1) {
                    return this.config.framework.protectedResourceMap.get(key);
                }
            }
        }

        /*
         * default resource will be clientid if nothing specified
         * App will use idtoken for calls to itself
         * check if it's staring from http or https, needs to match with app host
         */
        if (endpoint.indexOf("http://") > -1 || endpoint.indexOf("https://") > -1) {
            if (this.getHostFromUri(endpoint) === this.getHostFromUri(this.getRedirectUri())) {
                return new Array<string>(this.clientId);
            }
        } else {
            /*
             * in angular level, the url for $http interceptor call could be relative url,
             * if it's relative call, we'll treat it as app backend call.
             */
            return new Array<string>(this.clientId);
        }

        // if not the app's own backend or not a domain listed in the endpoints structure
        return null;
    }

    /**
     * Return boolean flag to developer to help inform if login is in progress
     * @returns {boolean} true/false
     */
    public getLoginInProgress(): boolean {
        const pendingCallback = this.cacheStorage.getItem(TemporaryCacheKeys.URL_HASH);
        if (pendingCallback) {
            return true;
        }
        return this.cacheStorage.getItem(TemporaryCacheKeys.INTERACTION_STATUS) === RequestStatus.IN_PROGRESS;
<<<<<<< HEAD
=======
    }

    /**
     * @hidden
     * @ignore
     *
     * @param loginInProgress
     */
    protected setInteractionInProgress(inProgress: boolean) {
        if (inProgress) {
            this.cacheStorage.setItem(TemporaryCacheKeys.INTERACTION_STATUS, RequestStatus.IN_PROGRESS);
        } else {
            this.cacheStorage.removeItem(TemporaryCacheKeys.INTERACTION_STATUS);
        }
>>>>>>> b8a98c27
    }

    /**
     * @hidden
     * @ignore
     *
     * @param loginInProgress
     */
<<<<<<< HEAD
    protected setInteractionInProgress(inProgress: boolean) {
        if (inProgress) {
            this.cacheStorage.setItem(TemporaryCacheKeys.INTERACTION_STATUS, RequestStatus.IN_PROGRESS);
        } else {
            this.cacheStorage.removeItem(TemporaryCacheKeys.INTERACTION_STATUS);
        }
=======
    protected setloginInProgress(loginInProgress : boolean) {
        this.setInteractionInProgress(loginInProgress);
    }

    /**
     * @hidden
     * @ignore
     *
     * returns the status of acquireTokenInProgress
     */
    protected getAcquireTokenInProgress(): boolean {
        return this.cacheStorage.getItem(TemporaryCacheKeys.INTERACTION_STATUS) === RequestStatus.IN_PROGRESS;
    }

    /**
     * @hidden
     * @ignore
     *
     * @param acquireTokenInProgress
     */
    protected setAcquireTokenInProgress(acquireTokenInProgress : boolean) {
        this.setInteractionInProgress(acquireTokenInProgress);
>>>>>>> b8a98c27
    }

    /**
     * @hidden
     * @ignore
     *
     * returns the logger handle
     */
    protected getLogger() {
        return this.config.system.logger;
    }

    // #endregion

    // #region Getters and Setters

    /**
     *
     * Use to get the redirect uri configured in MSAL or null.
     * Evaluates redirectUri if its a function, otherwise simply returns its value.
     * @returns {string} redirect URL
     *
     */
    public getRedirectUri(): string {
        if (typeof this.config.auth.redirectUri === "function") {
            return this.config.auth.redirectUri();
        }
        return this.config.auth.redirectUri;
    }

    /**
     * Use to get the post logout redirect uri configured in MSAL or null.
     * Evaluates postLogoutredirectUri if its a function, otherwise simply returns its value.
     *
     * @returns {string} post logout redirect URL
     */
    public getPostLogoutRedirectUri(): string {
        if (typeof this.config.auth.postLogoutRedirectUri === "function") {
            return this.config.auth.postLogoutRedirectUri();
        }
        return this.config.auth.postLogoutRedirectUri;
    }

    /**
     * Use to get the current {@link Configuration} object in MSAL
     *
     * @returns {@link Configuration}
     */
    public getCurrentConfiguration(): Configuration {
        if (!this.config) {
            throw ClientConfigurationError.createNoSetConfigurationError();
        }
        return this.config;
    }

    // #endregion

    // #region String Util (Should be extracted to Utils.ts)

    /**
     * @hidden
     * @ignore
     *
     * extract URI from the host
     *
     * @param {string} URI
     * @returns {string} host from the URI
     */
    private getHostFromUri(uri: string): string {
        // remove http:// or https:// from uri
        let extractedUri = String(uri).replace(/^(https?:)\/\//, "");
        extractedUri = extractedUri.split("/")[0];
        return extractedUri;
    }

    /**
     * @hidden
     * @ignore
     *
     * Utils function to create the Authentication
     * @param {@link account} account object
     * @param scopes
     * @param silentCall
     *
     * @returns {string} token type: id_token or access_token
     *
     */
    private getTokenType(accountObject: Account, scopes: string[], silentCall: boolean): string {
        /*
         * if account is passed and matches the account object/or set to getAccount() from cache
         * if client-id is passed as scope, get id_token else token/id_token_token (in case no session exists)
         */
        let tokenType: string;

        // acquireTokenSilent
        if (silentCall) {
            if (Account.compareAccounts(accountObject, this.getAccount())) {
                tokenType = (scopes.indexOf(this.config.auth.clientId) > -1) ? ResponseTypes.id_token : ResponseTypes.token;
            }
            else {
                tokenType  = (scopes.indexOf(this.config.auth.clientId) > -1) ? ResponseTypes.id_token : ResponseTypes.id_token_token;
            }

            return tokenType;
        }
        // all other cases
        else {
            if (!Account.compareAccounts(accountObject, this.getAccount())) {
                tokenType = ResponseTypes.id_token_token;
            }
            else {
                tokenType = (scopes.indexOf(this.clientId) > -1) ? ResponseTypes.id_token : ResponseTypes.token;
            }

            return tokenType;
        }

    }

    /**
     * @hidden
     * @ignore
     *
     * Sets the cachekeys for and stores the account information in cache
     * @param account
     * @param state
     * @hidden
     */
    private setAccountCache(account: Account, state: string) {

        // Cache acquireTokenAccountKey
        const accountId = account ? this.getAccountId(account) : Constants.no_account;

        const acquireTokenAccountKey = AuthCache.generateAcquireTokenAccountKey(accountId, state);
        this.cacheStorage.setItem(acquireTokenAccountKey, JSON.stringify(account));
    }

    /**
     * @hidden
     * @ignore
     *
     * Sets the cacheKey for and stores the authority information in cache
     * @param state
     * @param authority
     * @hidden
     */
    private setAuthorityCache(state: string, authority: string) {
        // Cache authorityKey
        const authorityKey = AuthCache.generateAuthorityKey(state);
        this.cacheStorage.setItem(authorityKey, UrlUtils.CanonicalizeUri(authority), this.inCookie);
    }

    /**
     * Updates account, authority, and nonce in cache
     * @param serverAuthenticationRequest
     * @param account
     * @hidden
     * @ignore
     */
    private updateCacheEntries(serverAuthenticationRequest: ServerRequestParameters, account: Account, loginStartPage?: any) {
        // Cache account and authority
        if (loginStartPage) {
            // Cache the state, nonce, and login request data
            this.cacheStorage.setItem(TemporaryCacheKeys.LOGIN_REQUEST, loginStartPage, this.inCookie);
            this.cacheStorage.setItem(TemporaryCacheKeys.STATE_LOGIN, serverAuthenticationRequest.state, this.inCookie);
        } else {
            this.setAccountCache(account, serverAuthenticationRequest.state);
        }
        // Cache authorityKey
        this.setAuthorityCache(serverAuthenticationRequest.state, serverAuthenticationRequest.authority);

        // Cache nonce
        this.cacheStorage.setItem(`${TemporaryCacheKeys.NONCE_IDTOKEN}|${serverAuthenticationRequest.state}`, serverAuthenticationRequest.nonce, this.inCookie);
    }

    /**
     * Returns the unique identifier for the logged in account
     * @param account
     * @hidden
     * @ignore
     */
    private getAccountId(account: Account): any {
        // return `${account.accountIdentifier}` + Constants.resourceDelimiter + `${account.homeAccountIdentifier}`;
        let accountId: string;
        if (!StringUtils.isEmpty(account.homeAccountIdentifier)) {
            accountId = account.homeAccountIdentifier;
        }
        else {
            accountId = Constants.no_account;
        }

        return accountId;
    }

    /**
     * @hidden
     * @ignore
     *
     * Construct 'tokenRequest' from the available data in adalIdToken
     * @param extraQueryParameters
     * @hidden
     */
    private buildIDTokenRequest(request: AuthenticationParameters): AuthenticationParameters {

        const tokenRequest: AuthenticationParameters = {
            scopes: [this.clientId],
            authority: this.authority,
            account: this.getAccount(),
            extraQueryParameters: request.extraQueryParameters
        };

        return tokenRequest;
    }

    // #endregion

    private getTelemetryManagerFromConfig(config: TelemetryOptions, clientId: string): TelemetryManager {
        if (!config) { // if unset
            return null;
        }
        // if set then validate
        const { applicationName, applicationVersion, telemetryEmitter } = config;
        if (!applicationName || !applicationVersion || ! telemetryEmitter) {
            throw ClientConfigurationError.createTelemetryConfigError(config);
        }
        // if valid then construct
        const telemetryPlatform: TelemetryPlatform = {
            sdk: "msal.js", // TODO need to be able to override this for angular, react, etc
            sdkVersion: libraryVersion(),
            applicationName,
            applicationVersion
        };
        const telemetryManagerConfig: TelemetryConfig = {
            platform: telemetryPlatform,
            clientId: clientId
        };
        return new TelemetryManager(telemetryManagerConfig, telemetryEmitter);
    }
}<|MERGE_RESOLUTION|>--- conflicted
+++ resolved
@@ -1917,15 +1917,13 @@
             return true;
         }
         return this.cacheStorage.getItem(TemporaryCacheKeys.INTERACTION_STATUS) === RequestStatus.IN_PROGRESS;
-<<<<<<< HEAD
-=======
-    }
-
-    /**
-     * @hidden
-     * @ignore
-     *
-     * @param loginInProgress
+    }
+
+    /**
+     * @hidden
+     * @ignore
+     *
+     * @param inProgress
      */
     protected setInteractionInProgress(inProgress: boolean) {
         if (inProgress) {
@@ -1933,7 +1931,6 @@
         } else {
             this.cacheStorage.removeItem(TemporaryCacheKeys.INTERACTION_STATUS);
         }
->>>>>>> b8a98c27
     }
 
     /**
@@ -1942,14 +1939,6 @@
      *
      * @param loginInProgress
      */
-<<<<<<< HEAD
-    protected setInteractionInProgress(inProgress: boolean) {
-        if (inProgress) {
-            this.cacheStorage.setItem(TemporaryCacheKeys.INTERACTION_STATUS, RequestStatus.IN_PROGRESS);
-        } else {
-            this.cacheStorage.removeItem(TemporaryCacheKeys.INTERACTION_STATUS);
-        }
-=======
     protected setloginInProgress(loginInProgress : boolean) {
         this.setInteractionInProgress(loginInProgress);
     }
@@ -1972,7 +1961,6 @@
      */
     protected setAcquireTokenInProgress(acquireTokenInProgress : boolean) {
         this.setInteractionInProgress(acquireTokenInProgress);
->>>>>>> b8a98c27
     }
 
     /**
