/*
 * Copyright (c) Microsoft Corporation. All rights reserved.
 * Licensed under the MIT License.
 */

import { AccessTokenCacheItem } from "./AccessTokenCacheItem";
import { AccessTokenKey } from "./AccessTokenKey";
import { AccessTokenValue } from "./AccessTokenValue";
import { ServerRequestParameters } from "./ServerRequestParameters";
import { Authority } from "./Authority";
import { ClientInfo } from "./ClientInfo";
import { Constants, SSOTypes, PromptState, BlacklistedEQParams, InteractionType, libraryVersion } from "./utils/Constants";
import { IdToken } from "./IdToken";
import { Logger } from "./Logger";
import { Storage } from "./Storage";
import { Account } from "./Account";
import { ScopeSet } from "./ScopeSet";
import { StringUtils } from "./utils/StringUtils";
import { CryptoUtils } from "./utils/CryptoUtils";
import { TokenUtils } from "./utils/TokenUtils";
import { TimeUtils } from "./utils/TimeUtils";
import { UrlUtils } from "./utils/UrlUtils";
import { ResponseUtils } from "./utils/ResponseUtils";
import { AuthorityFactory } from "./AuthorityFactory";
import { Configuration, buildConfiguration, TelemetryOptions } from "./Configuration";
import { AuthenticationParameters, validateClaimsRequest } from "./AuthenticationParameters";
import { ClientConfigurationError } from "./error/ClientConfigurationError";
import { AuthError } from "./error/AuthError";
import { ClientAuthError, ClientAuthErrorMessage } from "./error/ClientAuthError";
import { ServerError } from "./error/ServerError";
import { InteractionRequiredAuthError } from "./error/InteractionRequiredAuthError";
import { AuthResponse, buildResponseStateOnly } from "./AuthResponse";
import TelemetryManager from "./telemetry/TelemetryManager";
import { TelemetryPlatform, TelemetryConfig } from "./telemetry/TelemetryTypes";

// default authority
const DEFAULT_AUTHORITY = "https://login.microsoftonline.com/common";

/**
 * Interface to handle iFrame generation, Popup Window creation and redirect handling
 */
declare global {
    interface Window {
        msal: Object;
        CustomEvent: CustomEvent;
        Event: Event;
        activeRenewals: {};
        renewStates: Array<string>;
        callbackMappedToRenewStates : {};
        promiseMappedToRenewStates: {};
        openedWindows: Array<Window>;
        requestType: string;
    }
}

/**
 * @hidden
 * @ignore
 * response_type from OpenIDConnect
 * References: https://openid.net/specs/oauth-v2-multiple-response-types-1_0.html & https://tools.ietf.org/html/rfc6749#section-4.2.1
 * Since we support only implicit flow in this library, we restrict the response_type support to only 'token' and 'id_token'
 *
 */
const ResponseTypes = {
    id_token: "id_token",
    token: "token",
    id_token_token: "id_token token"
};

/**
 * @hidden
 * @ignore
 */
export interface CacheResult {
    errorDesc: string;
    token: string;
    error: string;
}

/**
 * @hidden
 * @ignore
 * Data type to hold information about state returned from the server
 */
export type ResponseStateInfo = {
    state: string;
    stateMatch: boolean;
    requestType: string;
};

/**
 * A type alias for an authResponseCallback function.
 * {@link (authResponseCallback:type)}
 * @param authErr error created for failure cases
 * @param response response containing token strings in success cases, or just state value in error cases
 */
export type authResponseCallback = (authErr: AuthError, response?: AuthResponse) => void;

/**
 * A type alias for a tokenReceivedCallback function.
 * {@link (tokenReceivedCallback:type)}
 * @returns response of type {@link (AuthResponse:type)}
 * The function that will get the call back once this API is completed (either successfully or with a failure).
 */
export type tokenReceivedCallback = (response: AuthResponse) => void;

/**
 * A type alias for a errorReceivedCallback function.
 * {@link (errorReceivedCallback:type)}
 * @returns response of type {@link (AuthError:class)}
 * @returns {string} account state
 */
export type errorReceivedCallback = (authErr: AuthError, accountState: string) => void;

/**
 * @hidden
 * @ignore
 * A wrapper to handle the token response/error within the iFrame always
 *
 * @param target
 * @param propertyKey
 * @param descriptor
 */
const resolveTokenOnlyIfOutOfIframe = (target: any, propertyKey: string, descriptor: PropertyDescriptor) => {
    const tokenAcquisitionMethod = descriptor.value;
    descriptor.value = function (...args: any[]) {
        return this.isInIframe()
            ? new Promise(() => {
                return;
            })
            : tokenAcquisitionMethod.apply(this, args);
    };
    return descriptor;
};

/**
 * UserAgentApplication class
 *
 * Object Instance that the developer can use to make loginXX OR acquireTokenXX functions
 */
export class UserAgentApplication {

    // input Configuration by the developer/user
    private config: Configuration;

    // callbacks for token/error
    private authResponseCallback: authResponseCallback = null;
    private tokenReceivedCallback: tokenReceivedCallback = null;
    private errorReceivedCallback: errorReceivedCallback = null;

    // Added for readability as these params are very frequently used
    private logger: Logger;
    private clientId: string;
    private inCookie: boolean;
    private telemetryManager: TelemetryManager;

    // Cache and Account info referred across token grant flow
    protected cacheStorage: Storage;
    private account: Account;

    // state variables
    private loginInProgress: boolean;
    private acquireTokenInProgress: boolean;
    private silentAuthenticationState: string;
    private silentLogin: boolean;
    private redirectCallbacksSet: boolean;

    // Authority Functionality
    protected authorityInstance: Authority;

    /**
     * setter for the authority URL
     * @param {string} authority
     */
    // If the developer passes an authority, create an instance
    public set authority(val) {
        this.authorityInstance = AuthorityFactory.CreateInstance(val, this.config.auth.validateAuthority);
    }

    /**
     * Method to manage the authority URL.
     *
     * @returns {string} authority
     */
    public get authority(): string {
        return this.authorityInstance.CanonicalAuthority;
    }

    /**
     * Get the current authority instance from the MSAL configuration object
     *
     * @returns {@link Authority} authority instance
     */
    public getAuthorityInstance(): Authority {
        return this.authorityInstance;
    }

    /**
     * @constructor
     * Constructor for the UserAgentApplication used to instantiate the UserAgentApplication object
     *
     * Important attributes in the Configuration object for auth are:
     * - clientID: the application ID of your application.
     * You can obtain one by registering your application with our Application registration portal : https://portal.azure.com/#blade/Microsoft_AAD_IAM/ActiveDirectoryMenuBlade/RegisteredAppsPreview
     * - authority: the authority URL for your application.
     *
     * In Azure AD, authority is a URL indicating the Azure active directory that MSAL uses to obtain tokens.
     * It is of the form https://login.microsoftonline.com/&lt;Enter_the_Tenant_Info_Here&gt;.
     * If your application supports Accounts in one organizational directory, replace "Enter_the_Tenant_Info_Here" value with the Tenant Id or Tenant name (for example, contoso.microsoft.com).
     * If your application supports Accounts in any organizational directory, replace "Enter_the_Tenant_Info_Here" value with organizations.
     * If your application supports Accounts in any organizational directory and personal Microsoft accounts, replace "Enter_the_Tenant_Info_Here" value with common.
     * To restrict support to Personal Microsoft accounts only, replace "Enter_the_Tenant_Info_Here" value with consumers.
     *
     *
     * In Azure B2C, authority is of the form https://&lt;instance&gt;/tfp/&lt;tenant&gt;/&lt;policyName&gt;/
     *
     * @param {@link (Configuration:type)} configuration object for the MSAL UserAgentApplication instance
     */
    constructor(configuration: Configuration) {

        // Set the Configuration
        this.config = buildConfiguration(configuration);

        // Set the callback boolean
        this.redirectCallbacksSet = false;

        this.logger = this.config.system.logger;
        this.clientId = this.config.auth.clientId;
        this.inCookie = this.config.cache.storeAuthStateInCookie;

        this.telemetryManager = this.getTelemetryManagerFromConfig(this.config.system.telemetry, this.clientId);

        // if no authority is passed, set the default: "https://login.microsoftonline.com/common"
        this.authority = this.config.auth.authority || DEFAULT_AUTHORITY;

        // track login and acquireToken in progress
        this.loginInProgress = false;
        this.acquireTokenInProgress = false;

        // cache keys msal - typescript throws an error if any value other than "localStorage" or "sessionStorage" is passed
        try {
            this.cacheStorage = new Storage(this.config.cache.cacheLocation);
        } catch (e) {
            throw ClientConfigurationError.createInvalidCacheLocationConfigError(this.config.cache.cacheLocation);
        }

        // Initialize window handling code
        window.openedWindows = [];
        window.activeRenewals = {};
        window.renewStates = [];
        window.callbackMappedToRenewStates = { };
        window.promiseMappedToRenewStates = { };
        window.msal = this;

        const urlHash = window.location.hash;
        const urlContainsHash = this.urlContainsHash(urlHash);

        // On the server 302 - Redirect, handle this
        if (!this.config.framework.isAngular) {
            if (urlContainsHash) {
                this.handleAuthenticationResponse(urlHash);
            }
        }
    }

    // #region Redirect Callbacks
    /**
     * @hidden
     * @ignore
     * Set the callback functions for the redirect flow to send back the success or error object.
     * @param {@link (tokenReceivedCallback:type)} successCallback - Callback which contains the AuthResponse object, containing data from the server.
     * @param {@link (errorReceivedCallback:type)} errorCallback - Callback which contains a AuthError object, containing error data from either the server
     * or the library, depending on the origin of the error.
     */
    handleRedirectCallback(tokenReceivedCallback: tokenReceivedCallback, errorReceivedCallback: errorReceivedCallback): void;
    handleRedirectCallback(authCallback: authResponseCallback): void;
    handleRedirectCallback(authOrTokenCallback: authResponseCallback | tokenReceivedCallback, errorReceivedCallback?: errorReceivedCallback): void {
        if (!authOrTokenCallback) {
            this.redirectCallbacksSet = false;
            throw ClientConfigurationError.createInvalidCallbackObjectError(authOrTokenCallback);
        }

        // Set callbacks
        if (errorReceivedCallback) {
            this.tokenReceivedCallback = authOrTokenCallback as tokenReceivedCallback;
            this.errorReceivedCallback = errorReceivedCallback;
            this.logger.warning("This overload for callback is deprecated - please change the format of the callbacks to a single callback as shown: (err: AuthError, response: AuthResponse).");
        } else {
            this.authResponseCallback = authOrTokenCallback as authResponseCallback;
        }

        this.redirectCallbacksSet = true;

        // On the server 302 - Redirect, handle this
        if (!this.config.framework.isAngular) {
            const cachedHash = this.cacheStorage.getItem(Constants.urlHash);
            if (cachedHash) {
                this.processCallBack(cachedHash, null);
            }
        }
    }

    private authResponseHandler(interactionType: InteractionType, response: AuthResponse, resolve?: any) : void {
        if (interactionType === Constants.interactionTypeRedirect) {
            if (this.errorReceivedCallback) {
                this.tokenReceivedCallback(response);
            } else if (this.authResponseCallback) {
                this.authResponseCallback(null, response);
            }
        } else if (interactionType === Constants.interactionTypePopup) {
            resolve(response);
        } else {
            throw ClientAuthError.createInvalidInteractionTypeError();
        }
    }

    private authErrorHandler(interactionType: InteractionType, authErr: AuthError, response: AuthResponse, reject?: any) : void {
        if (interactionType === Constants.interactionTypeRedirect) {
            if (this.errorReceivedCallback) {
                this.errorReceivedCallback(authErr, response.accountState);
            } else {
                this.authResponseCallback(authErr, response);
            }
        } else if (interactionType === Constants.interactionTypePopup) {
            reject(authErr);
        } else {
            throw ClientAuthError.createInvalidInteractionTypeError();
        }
    }

    // #endregion
    /**
     * Use when initiating the login process by redirecting the user's browser to the authorization endpoint.
     * @param {@link (AuthenticationParameters:type)}
     */
    loginRedirect(request?: AuthenticationParameters): void {
        // Throw error if callbacks are not set before redirect
        if (!this.redirectCallbacksSet) {
            throw ClientConfigurationError.createRedirectCallbacksNotSetError();
        }
        this.acquireTokenInteractive(Constants.interactionTypeRedirect, true, request);
    }

    /**
     * Use when you want to obtain an access_token for your API by redirecting the user's browser window to the authorization endpoint.
     * @param {@link (AuthenticationParameters:type)}
     *
     * To renew idToken, please pass clientId as the only scope in the Authentication Parameters
     */
    acquireTokenRedirect(request: AuthenticationParameters): void {
        if (!request) {
            throw ClientConfigurationError.createEmptyRequestError();
        }

        // Throw error if callbacks are not set before redirect
        if (!this.redirectCallbacksSet) {
            throw ClientConfigurationError.createRedirectCallbacksNotSetError();
        }
        this.acquireTokenInteractive(Constants.interactionTypeRedirect, false, request);
    }

    /**
     * Use when initiating the login process via opening a popup window in the user's browser
     *
     * @param {@link (AuthenticationParameters:type)}
     *
     * @returns {Promise.<AuthResponse>} - a promise that is fulfilled when this function has completed, or rejected if an error was raised. Returns the {@link AuthResponse} object
     */
    loginPopup(request?: AuthenticationParameters): Promise<AuthResponse> {
        return new Promise<AuthResponse>((resolve, reject) => {
            this.acquireTokenInteractive(Constants.interactionTypePopup, true, request, resolve, reject);
        });
    }

    /**
     * Use when you want to obtain an access_token for your API via opening a popup window in the user's browser
     * @param {@link AuthenticationParameters}
     *
     * To renew idToken, please pass clientId as the only scope in the Authentication Parameters
     * @returns {Promise.<AuthResponse>} - a promise that is fulfilled when this function has completed, or rejected if an error was raised. Returns the {@link AuthResponse} object
     */
    acquireTokenPopup(request: AuthenticationParameters): Promise<AuthResponse> {
        if (!request) {
            throw ClientConfigurationError.createEmptyRequestError();
        }

        return new Promise<AuthResponse>((resolve, reject) => {
            this.acquireTokenInteractive(Constants.interactionTypePopup, false, request, resolve, reject);
        });
    }

    // #region Acquire Token

    /**
     * Use when initiating the login process or when you want to obtain an access_token for your API,
     * either by redirecting the user's browser window to the authorization endpoint or via opening a popup window in the user's browser.
     * @param {@link (AuthenticationParameters:type)}
     *
     * To renew idToken, please pass clientId as the only scope in the Authentication Parameters
     */
    private acquireTokenInteractive(interactionType: InteractionType, isLoginCall: boolean, request?: AuthenticationParameters, resolve?: any, reject?: any): void {

        // If already in progress, do not proceed
        if (this.loginInProgress || this.acquireTokenInProgress) {
            const thrownError = this.loginInProgress ? ClientAuthError.createLoginInProgressError() : ClientAuthError.createAcquireTokenInProgressError();
            const stateOnlyResponse = buildResponseStateOnly(this.getAccountState(request && request.state));
            this.authErrorHandler(interactionType,
                thrownError,
                stateOnlyResponse,
                reject);
            return;
        }

        // if extraScopesToConsent is passed in loginCall, append them to the login request
        const scopes: Array<string> = isLoginCall ? this.appendScopes(request) : request.scopes;

        // Validate and filter scopes (the validate function will throw if validation fails)
        this.validateInputScope(scopes, !isLoginCall);

        // Get the account object if a session exists
        const account: Account = (request && request.account && !isLoginCall) ? request.account : this.getAccount();

        // If no session exists, prompt the user to login.
        if (!account && !ServerRequestParameters.isSSOParam(request)) {
            if (isLoginCall) {
                // extract ADAL id_token if exists
                const adalIdToken = this.extractADALIdToken();

                // silent login if ADAL id_token is retrieved successfully - SSO
                if (adalIdToken && !scopes) {
                    this.logger.info("ADAL's idToken exists. Extracting login information from ADAL's idToken ");
                    const tokenRequest: AuthenticationParameters = this.buildIDTokenRequest(request);

                    this.silentLogin = true;
                    this.acquireTokenSilent(tokenRequest).then(response => {
                        this.silentLogin = false;
                        this.logger.info("Unified cache call is successful");

                        this.authResponseHandler(interactionType, response, resolve);
                        return;
                    }, (error) => {
                        this.silentLogin = false;
                        this.logger.error("Error occurred during unified cache ATS: " + error);

                        // proceed to login since ATS failed
                        this.acquireTokenHelper(null, interactionType, isLoginCall, request, scopes, resolve, reject);
                    });
                }
                // No ADAL token found, proceed to login
                else {
                    this.acquireTokenHelper(null, interactionType, isLoginCall, request, scopes, resolve, reject);
                }
            }
            // AcquireToken call, but no account or context given, so throw error
            else {
                this.logger.info("User login is required");
                throw ClientAuthError.createUserLoginRequiredError();
            }
        }
        // User session exists
        else {
            this.acquireTokenHelper(account, interactionType, isLoginCall, request, scopes, resolve, reject);
        }
    }

    /**
     * @hidden
     * @ignore
     * Helper function to acquireToken
     *
     */
    private acquireTokenHelper(account: Account, interactionType: InteractionType, isLoginCall: boolean, request?: AuthenticationParameters, scopes?: Array<string>, resolve?: any, reject?: any): void {
    // Track the acquireToken progress
        if (isLoginCall) {
            this.loginInProgress = true;
        } else {
            this.acquireTokenInProgress = true;
        }

        const scope = scopes ? scopes.join(" ").toLowerCase() : this.clientId.toLowerCase();

        let serverAuthenticationRequest: ServerRequestParameters;
        const acquireTokenAuthority = (!isLoginCall && request && request.authority) ? AuthorityFactory.CreateInstance(request.authority, this.config.auth.validateAuthority) : this.authorityInstance;

        let popUpWindow: Window;
        if (interactionType === Constants.interactionTypePopup) {
            // Generate a popup window
            popUpWindow = this.openWindow("about:blank", "_blank", 1, this, resolve, reject);
            if (!popUpWindow) {
                // We pass reject in openWindow, we reject there during an error
                return;
            }
        }

        acquireTokenAuthority.resolveEndpointsAsync().then(() => {
            // On Fulfillment
            const responseType: string = isLoginCall ? ResponseTypes.id_token : this.getTokenType(account, scopes, false);
            let loginStartPage: string;

            if (isLoginCall) {
                // if the user sets the login start page - angular only??
                loginStartPage = this.cacheStorage.getItem(Constants.angularLoginRequest);
                if (!loginStartPage || loginStartPage === "") {
                    loginStartPage = window.location.href;
                } else {
                    this.cacheStorage.setItem(Constants.angularLoginRequest, "");
                }
            }

            serverAuthenticationRequest = new ServerRequestParameters(
                acquireTokenAuthority,
                this.clientId,
                scopes,
                responseType,
                this.getRedirectUri(),
                request && request.state
            );

            this.updateCacheEntries(serverAuthenticationRequest, account, loginStartPage);

            // populate QueryParameters (sid/login_hint/domain_hint) and any other extraQueryParameters set by the developer
            serverAuthenticationRequest.populateQueryParams(account, request);

            // Construct urlNavigate
            const urlNavigate = UrlUtils.createNavigateUrl(serverAuthenticationRequest) + Constants.response_mode_fragment;

            // set state in cache
            if (interactionType === Constants.interactionTypeRedirect) {
                if (!isLoginCall) {
                    this.cacheStorage.setItem(Constants.stateAcquireToken, serverAuthenticationRequest.state, this.inCookie);
                }
            } else if (interactionType === Constants.interactionTypePopup) {
                window.renewStates.push(serverAuthenticationRequest.state);
                window.requestType = isLoginCall ? Constants.login : Constants.renewToken;

                // Register callback to capture results from server
                this.registerCallback(serverAuthenticationRequest.state, scope, resolve, reject);
            } else {
                throw ClientAuthError.createInvalidInteractionTypeError();
            }

            // prompt user for interaction
            this.navigateWindow(urlNavigate, popUpWindow);
        }).catch((err) => {
            this.logger.warning("could not resolve endpoints");
            this.authErrorHandler(interactionType, ClientAuthError.createEndpointResolutionError(err.toString), buildResponseStateOnly(request.state), reject);
            if (popUpWindow) {
                popUpWindow.close();
            }
        });
    }

    /**
     * Use this function to obtain a token before every call to the API / resource provider
     *
     * MSAL return's a cached token when available
     * Or it send's a request to the STS to obtain a new token using a hidden iframe.
     *
     * @param {@link AuthenticationParameters}
     *
     * To renew idToken, please pass clientId as the only scope in the Authentication Parameters
     * @returns {Promise.<AuthResponse>} - a promise that is fulfilled when this function has completed, or rejected if an error was raised. Returns the {@link AuthResponse} object
     *
     */
    @resolveTokenOnlyIfOutOfIframe
    acquireTokenSilent(request: AuthenticationParameters): Promise<AuthResponse> {
        if (!request) {
            throw ClientConfigurationError.createEmptyRequestError();
        }
        return new Promise<AuthResponse>((resolve, reject) => {

            // Validate and filter scopes (the validate function will throw if validation fails)
            this.validateInputScope(request.scopes, true);

            const scope = request.scopes.join(" ").toLowerCase();

            // if the developer passes an account, give that account the priority
            const account: Account = request.account || this.getAccount();

            // extract if there is an adalIdToken stashed in the cache
            const adalIdToken = this.cacheStorage.getItem(Constants.adalIdToken);

            // if there is no account logged in and no login_hint/sid is passed in the request
            if (!account && !(request.sid  || request.loginHint) && StringUtils.isEmpty(adalIdToken) ) {
                this.logger.info("User login is required");
                return reject(ClientAuthError.createUserLoginRequiredError());
            }

            const responseType = this.getTokenType(account, request.scopes, true);

            const serverAuthenticationRequest = new ServerRequestParameters(
                AuthorityFactory.CreateInstance(request.authority, this.config.auth.validateAuthority),
                this.clientId,
                request.scopes,
                responseType,
                this.getRedirectUri(),
                request && request.state
            );
            // populate QueryParameters (sid/login_hint/domain_hint) and any other extraQueryParameters set by the developer
            if (ServerRequestParameters.isSSOParam(request) || account) {
                serverAuthenticationRequest.populateQueryParams(account, request);
            }
            // if user didn't pass login_hint/sid and adal's idtoken is present, extract the login_hint from the adalIdToken
            else if (!account && !StringUtils.isEmpty(adalIdToken)) {
                // if adalIdToken exists, extract the SSO info from the same
                const adalIdTokenObject = TokenUtils.extractIdToken(adalIdToken);
                this.logger.verbose("ADAL's idToken exists. Extracting login information from ADAL's idToken ");
                serverAuthenticationRequest.populateQueryParams(account, null, adalIdTokenObject);
            }
            const userContainedClaims = request.claimsRequest || serverAuthenticationRequest.claimsValue;

            let authErr: AuthError;
            let cacheResultResponse;

            if (!userContainedClaims && !request.forceRefresh) {
                try {
                    cacheResultResponse = this.getCachedToken(serverAuthenticationRequest, account);
                } catch (e) {
                    authErr = e;
                }
            }

            // resolve/reject based on cacheResult
            if (cacheResultResponse) {
                this.logger.info("Token is already in cache for scope:" + scope);
                resolve(cacheResultResponse);
                return null;
            }
            else if (authErr) {
                this.logger.infoPii(authErr.errorCode + ":" + authErr.errorMessage);
                reject(authErr);
                return null;
            }
            // else proceed with login
            else {
                let logMessage;
                if (userContainedClaims) {
                    logMessage = "Skipped cache lookup since claims were given.";
                } else if (request.forceRefresh) {
                    logMessage = "Skipped cache lookup since request.forceRefresh option was set to true";
                } else {
                    logMessage = "Token is not in cache for scope:" + scope;
                }
                this.logger.verbose(logMessage);

                // Cache result can return null if cache is empty. In that case, set authority to default value if no authority is passed to the api.
                if (!serverAuthenticationRequest.authorityInstance) {
                    serverAuthenticationRequest.authorityInstance = request.authority ? AuthorityFactory.CreateInstance(request.authority, this.config.auth.validateAuthority) : this.authorityInstance;
                }
                // cache miss
                return serverAuthenticationRequest.authorityInstance.resolveEndpointsAsync()
                    .then(() => {
                        /*
                         * refresh attempt with iframe
                         * Already renewing for this scope, callback when we get the token.
                         */
                        if (window.activeRenewals[scope]) {
                            this.logger.verbose("Renew token for scope: " + scope + " is in progress. Registering callback");
                            // Active renewals contains the state for each renewal.
                            this.registerCallback(window.activeRenewals[scope], scope, resolve, reject);
                        }
                        else {
                            if (request.scopes && request.scopes.indexOf(this.clientId) > -1 && request.scopes.length === 1) {
                                /*
                                 * App uses idToken to send to api endpoints
                                 * Default scope is tracked as clientId to store this token
                                 */
                                this.logger.verbose("renewing idToken");
                                this.silentLogin = true;
                                this.renewIdToken(request.scopes, resolve, reject, account, serverAuthenticationRequest);
                            } else {
                                // renew access token
                                this.logger.verbose("renewing accesstoken");
                                this.renewToken(request.scopes, resolve, reject, account, serverAuthenticationRequest);
                            }
                        }
                    }).catch((err) => {
                        this.logger.warning("could not resolve endpoints");
                        reject(ClientAuthError.createEndpointResolutionError(err.toString()));
                        return null;
                    });
            }
        });
    }

    // #endregion

    // #region Popup Window Creation

    /**
     * @hidden
     *
     * Used to send the user to the redirect_uri after authentication is complete. The user's bearer token is attached to the URI fragment as an id_token/access_token field.
     * This function also closes the popup window after redirection.
     *
     * @param urlNavigate
     * @param title
     * @param interval
     * @param instance
     * @param resolve
     * @param reject
     * @ignore
     */
    private openWindow(urlNavigate: string, title: string, interval: number, instance: this, resolve?: Function, reject?: Function): Window {
    // Generate a popup window
        let popupWindow: Window;
        try {
            popupWindow = this.openPopup(urlNavigate, title, Constants.popUpWidth, Constants.popUpHeight);
        } catch (e) {
            instance.loginInProgress = false;
            instance.acquireTokenInProgress = false;

            this.logger.info(ClientAuthErrorMessage.popUpWindowError.code + ":" + ClientAuthErrorMessage.popUpWindowError.desc);
            this.cacheStorage.setItem(Constants.msalError, ClientAuthErrorMessage.popUpWindowError.code);
            this.cacheStorage.setItem(Constants.msalErrorDescription, ClientAuthErrorMessage.popUpWindowError.desc);
            if (reject) {
                reject(ClientAuthError.createPopupWindowError());
            }
            return null;
        }

        // Push popup window handle onto stack for tracking
        window.openedWindows.push(popupWindow);

<<<<<<< HEAD
          return popupWindow;
      } catch (e) {
          this.logger.error("error opening popup " + e.message);
          this.loginInProgress = false;
          this.acquireTokenInProgress = false;
          throw ClientAuthError.createPopupWindowError(e.toString());
      }
  }

  //#endregion

  //#region Iframe Management

  /**
   * @hidden
   * Returns whether current window is in ifram for token renewal
   * @ignore
   */
  public isInIframe() {
      return window.parent !== window;
  }

  /**
   * @hidden
   * Returns whether parent window exists and has msal
   */
  private parentIsMsal() {
      return window.parent !== window && window.parent.msal;
  }

  /**
   * @hidden
   * Calling _loadFrame but with a timeout to signal failure in loadframeStatus. Callbacks are left.
   * registered when network errors occur and subsequent token requests for same resource are registered to the pending request.
   * @ignore
   */
  private loadIframeTimeout(urlNavigate: string, frameName: string, scope: string): void {
      //set iframe session to pending
      const expectedState = window.activeRenewals[scope];
      this.logger.verbose("Set loading state to pending for: " + scope + ":" + expectedState);
      this.cacheStorage.setItem(Constants.renewStatus + expectedState, Constants.tokenRenewStatusInProgress);
      this.loadFrame(urlNavigate, frameName);
      setTimeout(() => {
          if (this.cacheStorage.getItem(Constants.renewStatus + expectedState) === Constants.tokenRenewStatusInProgress) {
              // fail the iframe session if it's in pending state
              this.logger.verbose("Loading frame has timed out after: " + (this.config.system.loadFrameTimeout / 1000) + " seconds for scope " + scope + ":" + expectedState);
              // Error after timeout
              if (expectedState && window.callbackMappedToRenewStates[expectedState]) {
                  window.callbackMappedToRenewStates[expectedState](null, ClientAuthError.createTokenRenewalTimeoutError());
              }
=======
        const pollTimer = window.setInterval(() => {
            // If popup closed or login in progress, cancel login
            if (popupWindow && popupWindow.closed && (instance.loginInProgress || instance.acquireTokenInProgress)) {
                if (reject) {
                    reject(ClientAuthError.createUserCancelledError());
                }
                window.clearInterval(pollTimer);
                if (this.config.framework.isAngular) {
                    this.broadcast("msal:popUpClosed", ClientAuthErrorMessage.userCancelledError.code + Constants.resourceDelimiter + ClientAuthErrorMessage.userCancelledError.desc);
                    return;
                }
                instance.loginInProgress = false;
                instance.acquireTokenInProgress = false;
            }
>>>>>>> 3a7f5754

            try {
                const popUpWindowLocation = popupWindow.location;

                // If the popup hash changes, close the popup window
                if (popUpWindowLocation.href.indexOf(this.getRedirectUri()) !== -1) {
                    window.clearInterval(pollTimer);
                    instance.loginInProgress = false;
                    instance.acquireTokenInProgress = false;
                    this.logger.info("Closing popup window");
                    // TODO: Check how this can be extracted for any framework specific code?
                    if (this.config.framework.isAngular) {
                        this.broadcast("msal:popUpHashChanged", popUpWindowLocation.hash);
                        for (let i = 0; i < window.openedWindows.length; i++) {
                            window.openedWindows[i].close();
                        }
                    }
                }
            } catch (e) {
            /*
             * Cross Domain url check error.
             * Will be thrown until AAD redirects the user back to the app"s root page with the token.
             * No need to log or throw this error as it will create unnecessary traffic.
             */
            }
        },
        interval);

        return popupWindow;
    }

    /**
     * @hidden
     *
     * Configures popup window for login.
     *
     * @param urlNavigate
     * @param title
     * @param popUpWidth
     * @param popUpHeight
     * @ignore
     * @hidden
     */
    private openPopup(urlNavigate: string, title: string, popUpWidth: number, popUpHeight: number) {
        try {
            /**
             * adding winLeft and winTop to account for dual monitor
             * using screenLeft and screenTop for IE8 and earlier
             */
            const winLeft = window.screenLeft ? window.screenLeft : window.screenX;
            const winTop = window.screenTop ? window.screenTop : window.screenY;
            /**
             * window.innerWidth displays browser window"s height and width excluding toolbars
             * using document.documentElement.clientWidth for IE8 and earlier
             */
            const width = window.innerWidth || document.documentElement.clientWidth || document.body.clientWidth;
            const height = window.innerHeight || document.documentElement.clientHeight || document.body.clientHeight;
            const left = ((width / 2) - (popUpWidth / 2)) + winLeft;
            const top = ((height / 2) - (popUpHeight / 2)) + winTop;

            // open the window
            const popupWindow = window.open(urlNavigate, title, "width=" + popUpWidth + ", height=" + popUpHeight + ", top=" + top + ", left=" + left);
            if (!popupWindow) {
                throw ClientAuthError.createPopupWindowError();
            }
            if (popupWindow.focus) {
                popupWindow.focus();
            }

            return popupWindow;
        } catch (e) {
            this.logger.error("error opening popup " + e.message);
            this.loginInProgress = false;
            this.acquireTokenInProgress = false;
            throw ClientAuthError.createPopupWindowError(e.toString());
        }
    }

    // #endregion

    // #region Iframe Management

    /**
     * @hidden
     * Returns whether current window is in ifram for token renewal
     * @ignore
     */
    public isInIframe() {
        return window.parent !== window;
    }

    /**
     * @hidden
     * Returns whether parent window exists and has msal
     */
    private parentIsMsal() {
        return window.parent !== window && window.parent.msal;
    }

    /**
     * @hidden
     * Calling _loadFrame but with a timeout to signal failure in loadframeStatus. Callbacks are left.
     * registered when network errors occur and subsequent token requests for same resource are registered to the pending request.
     * @ignore
     */
    private loadIframeTimeout(urlNavigate: string, frameName: string, scope: string): void {
        // set iframe session to pending
        const expectedState = window.activeRenewals[scope];
        this.logger.verbose("Set loading state to pending for: " + scope + ":" + expectedState);
        this.cacheStorage.setItem(Constants.renewStatus + expectedState, Constants.tokenRenewStatusInProgress);
        this.loadFrame(urlNavigate, frameName);
        setTimeout(() => {
            if (this.cacheStorage.getItem(Constants.renewStatus + expectedState) === Constants.tokenRenewStatusInProgress) {
                // fail the iframe session if it"s in pending state
                this.logger.verbose("Loading frame has timed out after: " + (this.config.system.loadFrameTimeout / 1000) + " seconds for scope " + scope + ":" + expectedState);
                // Error after timeout
                if (expectedState && window.callbackMappedToRenewStates[expectedState]) {
                    window.callbackMappedToRenewStates[expectedState](null, ClientAuthError.createTokenRenewalTimeoutError());
                }

                this.cacheStorage.setItem(Constants.renewStatus + expectedState, Constants.tokenRenewStatusCancelled);
            }
        }, this.config.system.loadFrameTimeout);
    }

    /**
     * @hidden
     * Loads iframe with authorization endpoint URL
     * @ignore
     */
    private loadFrame(urlNavigate: string, frameName: string): void {
        /*
         * This trick overcomes iframe navigation in IE
         * IE does not load the page consistently in iframe
         */
        this.logger.info("LoadFrame: " + frameName);
        const frameCheck = frameName;

        setTimeout(() => {
            const frameHandle = this.addHiddenIFrame(frameCheck);
            if (frameHandle.src === "" || frameHandle.src === "about:blank") {
                frameHandle.src = urlNavigate;
                this.logger.infoPii("Frame Name : " + frameName + " Navigated to: " + urlNavigate);
            }
        },
        this.config.system.navigateFrameWait);
    }

    /**
     * @hidden
     * Adds the hidden iframe for silent token renewal.
     * @ignore
     */
    private addHiddenIFrame(iframeId: string): HTMLIFrameElement {
        if (typeof iframeId === "undefined") {
            return null;
        }

        this.logger.info("Add msal frame to document:" + iframeId);
        let adalFrame = document.getElementById(iframeId) as HTMLIFrameElement;
        if (!adalFrame) {
            if (document.createElement &&
        document.documentElement &&
        (window.navigator.userAgent.indexOf("MSIE 5.0") === -1)) {
                const ifr = document.createElement("iframe");
                ifr.setAttribute("id", iframeId);
                ifr.style.visibility = "hidden";
                ifr.style.position = "absolute";
                ifr.style.width = ifr.style.height = "0";
                ifr.style.border = "0";
                adalFrame = (document.getElementsByTagName("body")[0].appendChild(ifr) as HTMLIFrameElement);
            } else if (document.body && document.body.insertAdjacentHTML) {
                document.body.insertAdjacentHTML("beforeend", "<iframe name='" + iframeId + "' id='" + iframeId + "' style='display:none'></iframe>");
            }

<<<<<<< HEAD
          if (window.frames && window.frames[iframeId]) {
              adalFrame = window.frames[iframeId];
          }
      }

      return adalFrame;
  }

  //#endregion

  //#region General Helpers

  /**
   * @hidden
   * Used to redirect the browser to the STS authorization endpoint
   * @param {string} urlNavigate - URL of the authorization endpoint
   */
  private navigateWindow(urlNavigate: string, popupWindow?: Window) {
      // Navigate if valid URL
      if (urlNavigate && !StringUtils.isEmpty(urlNavigate)) {
          const navigateWindow: Window = popupWindow ? popupWindow : window;
          const logMessage: string = popupWindow ? "Navigated Popup window to:" + urlNavigate : "Navigate to:" + urlNavigate;
          this.logger.infoPii(logMessage);
          navigateWindow.location.replace(urlNavigate);
      }
      else {
          this.logger.info("Navigate url is empty");
          throw AuthError.createUnexpectedError("Navigate url is empty");
      }
  }

  /**
   * @hidden
   * Used to add the developer requested callback to the array of callbacks for the specified scopes. The updated array is stored on the window object
   * @param {string} expectedState - Unique state identifier (guid).
   * @param {string} scope - Developer requested permissions. Not all scopes are guaranteed to be included in the access token returned.
   * @param {Function} resolve - The resolve function of the promise object.
   * @param {Function} reject - The reject function of the promise object.
   * @ignore
   */
  private registerCallback(expectedState: string, scope: string, resolve: Function, reject: Function): void {
      // track active renewals
      window.activeRenewals[scope] = expectedState;

      // initialize callbacks mapped array
      if (!window.promiseMappedToRenewStates[expectedState]) {
          window.promiseMappedToRenewStates[expectedState] = [];
      }
      // indexing on the current state, push the callback params to callbacks mapped
      window.promiseMappedToRenewStates[expectedState].push({ resolve: resolve, reject: reject });

      // Store the server response in the current window??
      if (!window.callbackMappedToRenewStates[expectedState]) {
          window.callbackMappedToRenewStates[expectedState] =
=======
            if (window.frames && window.frames[iframeId]) {
                adalFrame = window.frames[iframeId];
            }
        }

        return adalFrame;
    }

    // #endregion

    // #region General Helpers

    /**
     * @hidden
     * Used to redirect the browser to the STS authorization endpoint
     * @param {string} urlNavigate - URL of the authorization endpoint
     */
    private navigateWindow(urlNavigate: string, popupWindow?: Window) {
        // Navigate if valid URL
        if (urlNavigate && !StringUtils.isEmpty(urlNavigate)) {
            const navigateWindow: Window = popupWindow ? popupWindow : window;
            const logMessage: string = popupWindow ? "Navigated Popup window to:" + urlNavigate : "Navigate to:" + urlNavigate;
            this.logger.infoPii(logMessage);
            navigateWindow.location.replace(urlNavigate);
        }
        else {
            this.logger.info("Navigate url is empty");
            throw AuthError.createUnexpectedError("Navigate url is empty");
        }
    }

    /**
     * @hidden
     * Used to add the developer requested callback to the array of callbacks for the specified scopes. The updated array is stored on the window object
     * @param {string} expectedState - Unique state identifier (guid).
     * @param {string} scope - Developer requested permissions. Not all scopes are guaranteed to be included in the access token returned.
     * @param {Function} resolve - The resolve function of the promise object.
     * @param {Function} reject - The reject function of the promise object.
     * @ignore
     */
    private registerCallback(expectedState: string, scope: string, resolve: Function, reject: Function): void {
        // track active renewals
        window.activeRenewals[scope] = expectedState;

        // initialize callbacks mapped array
        if (!window.promiseMappedToRenewStates[expectedState]) {
            window.promiseMappedToRenewStates[expectedState] = [];
        }
        // indexing on the current state, push the callback params to callbacks mapped
        window.promiseMappedToRenewStates[expectedState].push({ resolve: resolve, reject: reject });

        // Store the server esponse in the current window??
        if (!window.callbackMappedToRenewStates[expectedState]) {
            window.callbackMappedToRenewStates[expectedState] =
>>>>>>> 3a7f5754
      (response: AuthResponse, error: AuthError) => {
          // reset active renewals
          window.activeRenewals[scope] = null;

          // for all promiseMappedtoRenewStates for a given 'state' - call the reject/resolve with error/token respectively
          for (let i = 0; i < window.promiseMappedToRenewStates[expectedState].length; ++i) {
              try {
                  if (error) {
                      window.promiseMappedToRenewStates[expectedState][i].reject(error);
                  } else if (response) {
                      window.promiseMappedToRenewStates[expectedState][i].resolve(response);
                  } else {
                      throw AuthError.createUnexpectedError("Error and response are both null");
                  }
              } catch (e) {
                  this.logger.warning(e);
              }
          }

          // reset
          window.promiseMappedToRenewStates[expectedState] = null;
          window.callbackMappedToRenewStates[expectedState] = null;
      };
        }
    }

    // #endregion

    // #region Logout

    /**
     * Use to log out the current user, and redirect the user to the postLogoutRedirectUri.
     * Default behaviour is to redirect the user to `window.location.href`.
     */
    logout(): void {
        this.clearCache();
        this.account = null;
        let logout = "";
        if (this.getPostLogoutRedirectUri()) {
            logout = "post_logout_redirect_uri=" + encodeURIComponent(this.getPostLogoutRedirectUri());
        }
        this.authorityInstance.resolveEndpointsAsync().then(authority => {
            const urlNavigate = authority.EndSessionEndpoint
                ? `${authority.EndSessionEndpoint}?${logout}`
                : `${this.authority}oauth2/v2.0/logout?${logout}`;
            this.navigateWindow(urlNavigate);
        });
    }

    /**
     * @hidden
     * Clear all access tokens in the cache.
     * @ignore
     */
    protected clearCache(): void {
        window.renewStates = [];
        const accessTokenItems = this.cacheStorage.getAllAccessTokens(Constants.clientId, Constants.homeAccountIdentifier);
        for (let i = 0; i < accessTokenItems.length; i++) {
            this.cacheStorage.removeItem(JSON.stringify(accessTokenItems[i].key));
        }
        this.cacheStorage.resetCacheItems();
        this.cacheStorage.clearCookie();
    }

    /**
     * @hidden
     * Clear a given access token from the cache.
     *
     * @param accessToken
     */
    protected clearCacheForScope(accessToken: string) {
        const accessTokenItems = this.cacheStorage.getAllAccessTokens(Constants.clientId, Constants.homeAccountIdentifier);
        for (let i = 0; i < accessTokenItems.length; i++) {
            const token = accessTokenItems[i];
            if (token.value.accessToken === accessToken) {
                this.cacheStorage.removeItem(JSON.stringify(token.key));
            }
        }
    }

    // #endregion

    // #region Response

    /**
     * @hidden
     * @ignore
     * Checks if the redirect response is received from the STS. In case of redirect, the url fragment has either id_token, access_token or error.
     * @param {string} hash - Hash passed from redirect page.
     * @returns {Boolean} - true if response contains id_token, access_token or error, false otherwise.
     */
    isCallback(hash: string): boolean {
        this.logger.info("isCallback will be deprecated in favor of urlContainsHash in MSAL.js v2.0.");
        return this.urlContainsHash(hash);
    }

    private urlContainsHash(urlString: string): boolean {
        const parameters = this.deserializeHash(urlString);
        return (
            parameters.hasOwnProperty(Constants.errorDescription) ||
      parameters.hasOwnProperty(Constants.error) ||
      parameters.hasOwnProperty(Constants.accessToken) ||
      parameters.hasOwnProperty(Constants.idToken)
        );
    }

    /**
     * @hidden
     * Used to call the constructor callback with the token/error
     * @param {string} [hash=window.location.hash] - Hash fragment of Url.
     */
    private processCallBack(hash: string, stateInfo: ResponseStateInfo, parentCallback?: Function): void {
        this.logger.info("Processing the callback from redirect response");
        // get the state info from the hash
        if (!stateInfo) {
            stateInfo = this.getResponseState(hash);
        }

        let response : AuthResponse;
        let authErr : AuthError;
        // Save the token info from the hash
        try {
            response = this.saveTokenFromHash(hash, stateInfo);
        } catch (err) {
            authErr = err;
        }

        // remove hash from the cache
        this.cacheStorage.removeItem(Constants.urlHash);

        try {
            // Clear the cookie in the hash
            this.cacheStorage.clearCookie();
            const accountState: string = this.getAccountState(stateInfo.state);
            if (response) {
                if ((stateInfo.requestType === Constants.renewToken) || response.accessToken) {
                    if (window.parent !== window) {
                        this.logger.verbose("Window is in iframe, acquiring token silently");
                    } else {
                        this.logger.verbose("acquiring token interactive in progress");
                    }
                    response.tokenType = Constants.accessToken;
                }
                else if (stateInfo.requestType === Constants.login) {
                    response.tokenType = Constants.idToken;
                }
                if (!parentCallback) {
                    this.authResponseHandler(Constants.interactionTypeRedirect, response);
                    return;
                }
            } else if (!parentCallback) {
                this.authErrorHandler(Constants.interactionTypeRedirect, authErr, buildResponseStateOnly(accountState));
                return;
            }

<<<<<<< HEAD
              serverAuthenticationRequest.authorityInstance = AuthorityFactory.CreateInstance(authorityList[0], this.config.auth.validateAuthority);
          }
      }
      // if an authority is passed in the API
      else {
      // filter by authority and scope
          for (let i = 0; i < tokenCacheItems.length; i++) {
              const cacheItem = tokenCacheItems[i];
              const cachedScopes = cacheItem.key.scopes.split(" ");
              if (ScopeSet.containsScope(cachedScopes, scopes) && UrlUtils.CanonicalizeUri(cacheItem.key.authority) === serverAuthenticationRequest.authority) {
                  filteredItems.push(cacheItem);
              }
          }
          // no match
          if (filteredItems.length === 0) {
              return null;
          }
          // if only one cachedToken Found
          else if (filteredItems.length === 1) {
              accessTokenCacheItem = filteredItems[0];
          }
          else {
              // if more than one cached token is found
              throw ClientAuthError.createMultipleMatchingTokensInCacheError(scopes.toString());
          }
      }

      if (accessTokenCacheItem != null) {
          const expired = Number(accessTokenCacheItem.value.expiresIn);
          // If expiration is within offset, it will force renew
          const offset = this.config.system.tokenRenewalOffsetSeconds || 300;
          if (expired && (expired > TimeUtils.now() + offset)) {
              const idTokenObj = new IdToken(accessTokenCacheItem.value.idToken);
              if (!account) {
                  account = this.getAccount();
                  if (!account) {
                      throw AuthError.createUnexpectedError("Account should not be null here.");
                  }
              }
              const aState = this.getAccountState(serverAuthenticationRequest.state);
              const response : AuthResponse = {
                  uniqueId: "",
                  tenantId: "",
                  tokenType: (accessTokenCacheItem.value.idToken === accessTokenCacheItem.value.accessToken) ? Constants.idToken : Constants.accessToken,
                  idToken: idTokenObj,
                  idTokenClaims: idTokenObj.claims,
                  accessToken: accessTokenCacheItem.value.accessToken,
                  scopes: accessTokenCacheItem.key.scopes.split(" "),
                  expiresOn: new Date(expired * 1000),
                  account: account,
                  accountState: aState,
              };
              ResponseUtils.setResponseIdToken(response, idTokenObj);
              return response;
          } else {
              this.cacheStorage.removeItem(JSON.stringify(filteredItems[0].key));
              return null;
          }
      } else {
          return null;
      }
  }

  /**
   * @hidden
   * Used to get a unique list of authorities from the cache
   * @param {Array<AccessTokenCacheItem>}  accessTokenCacheItems - accessTokenCacheItems saved in the cache
   * @ignore
   */
  private getUniqueAuthority(accessTokenCacheItems: Array<AccessTokenCacheItem>, property: string): Array<string> {
      const authorityList: Array<string> = [];
      const flags: Array<string> = [];
      accessTokenCacheItems.forEach(element => {
          if (element.key.hasOwnProperty(property) && (flags.indexOf(element.key[property]) === -1)) {
              flags.push(element.key[property]);
              authorityList.push(element.key[property]);
          }
      });
      return authorityList;
  }

  /**
   * @hidden
   * Check if ADAL id_token exists and return if exists.
   *
   */
  private extractADALIdToken(): any {
      const adalIdToken = this.cacheStorage.getItem(Constants.adalIdToken);
      if (!StringUtils.isEmpty(adalIdToken)) {
          return TokenUtils.extractIdToken(adalIdToken);
      }
      return null;
  }

  /**
   * @hidden
   * Acquires access token using a hidden iframe.
   * @ignore
   */
  private renewToken(scopes: Array<string>, resolve: Function, reject: Function, account: Account, serverAuthenticationRequest: ServerRequestParameters): void {
      const scope = scopes.join(" ").toLowerCase();
      this.logger.verbose("renewToken is called for scope:" + scope);
      const frameHandle = this.addHiddenIFrame("msalRenewFrame" + scope);

      this.updateCacheEntries(serverAuthenticationRequest, account);
      this.logger.verbose("Renew token Expected state: " + serverAuthenticationRequest.state);

      // Build urlNavigate with "prompt=none" and navigate to URL in hidden iFrame
      const urlNavigate = UrlUtils.urlRemoveQueryStringParameter(UrlUtils.createNavigateUrl(serverAuthenticationRequest), Constants.prompt) + Constants.prompt_none;

      window.renewStates.push(serverAuthenticationRequest.state);
      window.requestType = Constants.renewToken;
      this.registerCallback(serverAuthenticationRequest.state, scope, resolve, reject);
      this.logger.infoPii("Navigate to:" + urlNavigate);
      frameHandle.src = "about:blank";
      this.loadIframeTimeout(urlNavigate, "msalRenewFrame" + scope, scope);
  }

  /**
   * @hidden
   * Renews idtoken for app's own backend when clientId is passed as a single scope in the scopes array.
   * @ignore
   */
  private renewIdToken(scopes: Array<string>, resolve: Function, reject: Function, account: Account, serverAuthenticationRequest: ServerRequestParameters): void {

      this.logger.info("renewidToken is called");
      const frameHandle = this.addHiddenIFrame("msalIdTokenFrame");

      this.updateCacheEntries(serverAuthenticationRequest, account);

      this.logger.verbose("Renew Idtoken Expected state: " + serverAuthenticationRequest.state);

      // Build urlNavigate with "prompt=none" and navigate to URL in hidden iFrame
      const urlNavigate = UrlUtils.urlRemoveQueryStringParameter(UrlUtils.createNavigateUrl(serverAuthenticationRequest), Constants.prompt) + Constants.prompt_none;

      if (this.silentLogin) {
          window.requestType = Constants.login;
          this.silentAuthenticationState = serverAuthenticationRequest.state;
      } else {
          window.requestType = Constants.renewToken;
          window.renewStates.push(serverAuthenticationRequest.state);
      }

      // note: scope here is clientId
      this.registerCallback(serverAuthenticationRequest.state, this.clientId, resolve, reject);
      this.logger.infoPii("Navigate to:" + urlNavigate);
      frameHandle.src = "about:blank";
      this.loadIframeTimeout(urlNavigate, "msalIdTokenFrame", this.clientId);
  }

  /**
   * @hidden
   *
   * This method must be called for processing the response received from AAD. It extracts the hash, processes the token or error, saves it in the cache and calls the registered callbacks with the result.
   * @param {string} authority authority received in the redirect response from AAD.
   * @param {TokenResponse} requestInfo an object created from the redirect response from AAD comprising of the keys - parameters, requestType, stateMatch, stateResponse and valid.
   * @param {Account} account account object for which scopes are consented for. The default account is the logged in account.
   * @param {ClientInfo} clientInfo clientInfo received as part of the response comprising of fields uid and utid.
   * @param {IdToken} idToken idToken received as part of the response.
   * @ignore
   * @private
   */
  /* tslint:disable:no-string-literal */
  private saveAccessToken(response: AuthResponse, authority: string, parameters: any, clientInfo: string, idTokenObj: IdToken): AuthResponse {
      let scope: string;
      const accessTokenResponse = { ...response };
      const clientObj: ClientInfo = new ClientInfo(clientInfo);
      let expiration: number;

      // if the response contains "scope"
      if (parameters.hasOwnProperty("scope")) {
      // read the scopes
          scope = parameters["scope"];
          const consentedScopes = scope.split(" ");

          // retrieve all access tokens from the cache, remove the dup scores
          const accessTokenCacheItems = this.cacheStorage.getAllAccessTokens(this.clientId, authority);

          for (let i = 0; i < accessTokenCacheItems.length; i++) {
              const accessTokenCacheItem = accessTokenCacheItems[i];

              if (accessTokenCacheItem.key.homeAccountIdentifier === response.account.homeAccountIdentifier) {
                  const cachedScopes = accessTokenCacheItem.key.scopes.split(" ");
                  if (ScopeSet.isIntersectingScopes(cachedScopes, consentedScopes)) {
                      this.cacheStorage.removeItem(JSON.stringify(accessTokenCacheItem.key));
                  }
              }
          }
=======
            parentCallback(response, authErr);
        } catch (err) {
            this.logger.error("Error occurred in token received callback function: " + err);
            throw ClientAuthError.createErrorInCallbackFunction(err.toString());
        }
    }
>>>>>>> 3a7f5754

    /**
     * @hidden
     * This method must be called for processing the response received from the STS. It extracts the hash, processes the token or error information and saves it in the cache. It then
     * calls the registered callbacks in case of redirect or resolves the promises with the result.
     * @param {string} [hash=window.location.hash] - Hash fragment of Url.
     */
    private handleAuthenticationResponse(hash: string): void {
        // retrieve the hash
        if (hash == null) {
            hash = window.location.hash;
        }

        let self = null;
        let isPopup: boolean = false;
        let isWindowOpenerMsal = false;

        // Check if the current window opened the iFrame/popup
        try {
            isWindowOpenerMsal = window.opener && window.opener.msal && window.opener.msal !== window.msal;
        } catch (err) {
            // err = SecurityError: Blocked a frame with origin "[url]" from accessing a cross-origin frame.
            isWindowOpenerMsal = false;
        }

        // Set the self to the window that created the popup/iframe
        if (isWindowOpenerMsal) {
            self = window.opener.msal;
            isPopup = true;
        } else if (window.parent && window.parent.msal) {
            self = window.parent.msal;
        }

        // if (window.parent !== window), by using self, window.parent becomes equal to window in getResponseState method specifically
        const stateInfo = self.getResponseState(hash);

        let tokenResponseCallback: (response: AuthResponse, error: AuthError) => void = null;

        self.logger.info("Returned from redirect url");
        // If parent window is the msal instance which opened the current window (iframe)
        if (this.parentIsMsal()) {
            tokenResponseCallback = window.parent.callbackMappedToRenewStates[stateInfo.state];
        }
        // Current window is window opener (popup)
        else if (isWindowOpenerMsal) {
            tokenResponseCallback = window.opener.callbackMappedToRenewStates[stateInfo.state];
        }
        // Redirect cases
        else {
            tokenResponseCallback = null;
            // if set to navigate to loginRequest page post login
            if (self.config.auth.navigateToLoginRequestUrl) {
                self.cacheStorage.setItem(Constants.urlHash, hash);
                if (window.parent === window && !isPopup) {
                    window.location.href = self.cacheStorage.getItem(Constants.loginRequest, self.inCookie);
                }
                return;
            }
            else {
                window.location.hash = "";
            }
            if (!this.redirectCallbacksSet) {
                // We reached this point too early - cache hash, return and process in handleRedirectCallbacks
                self.cacheStorage.setItem(Constants.urlHash, hash);
                return;
            }
        }

        self.processCallBack(hash, stateInfo, tokenResponseCallback);

        // If current window is opener, close all windows
        if (isWindowOpenerMsal) {
            for (let i = 0; i < window.opener.openedWindows.length; i++) {
                window.opener.openedWindows[i].close();
            }
        }
    }

    /**
     * @hidden
     * Returns deserialized portion of URL hash
     * @param hash
     */
    private deserializeHash(urlFragment: string) {
        const hash = UrlUtils.getHashFromUrl(urlFragment);
        return CryptoUtils.deserialize(hash);
    }

    /**
     * @hidden
     * Creates a stateInfo object from the URL fragment and returns it.
     * @param {string} hash  -  Hash passed from redirect page
     * @returns {TokenResponse} an object created from the redirect response from AAD comprising of the keys - parameters, requestType, stateMatch, stateResponse and valid.
     * @ignore
     */
    protected getResponseState(hash: string): ResponseStateInfo {
        const parameters = this.deserializeHash(hash);
        let stateResponse: ResponseStateInfo;
        if (!parameters) {
            throw AuthError.createUnexpectedError("Hash was not parsed correctly.");
        }
        if (parameters.hasOwnProperty("state")) {
            stateResponse = {
                requestType: Constants.unknown,
                state: parameters.state,
                stateMatch: false
            };
        } else {
            throw AuthError.createUnexpectedError("Hash does not contain state.");
        }
        /*
         * async calls can fire iframe and login request at the same time if developer does not use the API as expected
         * incoming callback needs to be looked up to find the request type
         */

        // loginRedirect
        if (stateResponse.state === this.cacheStorage.getItem(Constants.stateLogin, this.inCookie) || stateResponse.state === this.silentAuthenticationState) { // loginRedirect
            stateResponse.requestType = Constants.login;
            stateResponse.stateMatch = true;
            return stateResponse;
        }
        // acquireTokenRedirect
        else if (stateResponse.state === this.cacheStorage.getItem(Constants.stateAcquireToken, this.inCookie)) { // acquireTokenRedirect
            stateResponse.requestType = Constants.renewToken;
            stateResponse.stateMatch = true;
            return stateResponse;
        }

        // external api requests may have many renewtoken requests for different resource
        if (!stateResponse.stateMatch) {
            stateResponse.requestType = window.requestType;
            const statesInParentContext = window.renewStates;
            for (let i = 0; i < statesInParentContext.length; i++) {
                if (statesInParentContext[i] === stateResponse.state) {
                    stateResponse.stateMatch = true;
                    break;
                }
            }
        }

        return stateResponse;
    }

    // #endregion

    // #region Token Processing (Extract to TokenProcessing.ts)

    /**
     * @hidden
     * Used to get token for the specified set of scopes from the cache
     * @param {@link ServerRequestParameters} - Request sent to the STS to obtain an id_token/access_token
     * @param {Account} account - Account for which the scopes were requested
     */
    private getCachedToken(serverAuthenticationRequest: ServerRequestParameters, account: Account): AuthResponse {
        let accessTokenCacheItem: AccessTokenCacheItem = null;
        const scopes = serverAuthenticationRequest.scopes;

        // filter by clientId and account
        const tokenCacheItems = this.cacheStorage.getAllAccessTokens(this.clientId, account ? account.homeAccountIdentifier : null);

        // No match found after initial filtering
        if (tokenCacheItems.length === 0) {
            return null;
        }

        const filteredItems: Array<AccessTokenCacheItem> = [];

        // if no authority passed
        if (!serverAuthenticationRequest.authority) {
            // filter by scope
            for (let i = 0; i < tokenCacheItems.length; i++) {
                const cacheItem = tokenCacheItems[i];
                const cachedScopes = cacheItem.key.scopes.split(" ");
                if (ScopeSet.containsScope(cachedScopes, scopes)) {
                    filteredItems.push(cacheItem);
                }
            }

            // if only one cached token found
            if (filteredItems.length === 1) {
                accessTokenCacheItem = filteredItems[0];
                serverAuthenticationRequest.authorityInstance = AuthorityFactory.CreateInstance(accessTokenCacheItem.key.authority, this.config.auth.validateAuthority);
            }
            // if more than one cached token is found
            else if (filteredItems.length > 1) {
                throw ClientAuthError.createMultipleMatchingTokensInCacheError(scopes.toString());
            }
            // if no match found, check if there was a single authority used
            else {
                const authorityList = this.getUniqueAuthority(tokenCacheItems, "authority");
                if (authorityList.length > 1) {
                    throw ClientAuthError.createMultipleAuthoritiesInCacheError(scopes.toString());
                }

                serverAuthenticationRequest.authorityInstance = AuthorityFactory.CreateInstance(authorityList[0], this.config.auth.validateAuthority);
            }
        }
        // if an authority is passed in the API
        else {
            // filter by authority and scope
            for (let i = 0; i < tokenCacheItems.length; i++) {
                const cacheItem = tokenCacheItems[i];
                const cachedScopes = cacheItem.key.scopes.split(" ");
                if (ScopeSet.containsScope(cachedScopes, scopes) && UrlUtils.CanonicalizeUri(cacheItem.key.authority) === serverAuthenticationRequest.authority) {
                    filteredItems.push(cacheItem);
                }
            }
            // no match
            if (filteredItems.length === 0) {
                return null;
            }
            // if only one cachedToken Found
            else if (filteredItems.length === 1) {
                accessTokenCacheItem = filteredItems[0];
            }
            else {
                // if more than cached token is found
                throw ClientAuthError.createMultipleMatchingTokensInCacheError(scopes.toString());
            }
        }

        if (accessTokenCacheItem != null) {
            const expired = Number(accessTokenCacheItem.value.expiresIn);
            // If expiration is within offset, it will force renew
            const offset = this.config.system.tokenRenewalOffsetSeconds || 300;
            if (expired && (expired > TimeUtils.now() + offset)) {
                const idTokenObj = new IdToken(accessTokenCacheItem.value.idToken);
                if (!account) {
                    account = this.getAccount();
                    if (!account) {
                        throw AuthError.createUnexpectedError("Account should not be null here.");
                    }
                }
                const aState = this.getAccountState(serverAuthenticationRequest.state);
                const response : AuthResponse = {
                    uniqueId: "",
                    tenantId: "",
                    tokenType: (accessTokenCacheItem.value.idToken === accessTokenCacheItem.value.accessToken) ? Constants.idToken : Constants.accessToken,
                    idToken: idTokenObj,
                    idTokenClaims: idTokenObj.claims,
                    accessToken: accessTokenCacheItem.value.accessToken,
                    scopes: accessTokenCacheItem.key.scopes.split(" "),
                    expiresOn: new Date(expired * 1000),
                    account: account,
                    accountState: aState,
                };
                ResponseUtils.setResponseIdToken(response, idTokenObj);
                return response;
            } else {
                this.cacheStorage.removeItem(JSON.stringify(filteredItems[0].key));
                return null;
            }
        } else {
            return null;
        }
    }

    /**
     * @hidden
     * Used to get a unique list of authoritues from the cache
     * @param {Array<AccessTokenCacheItem>}  accessTokenCacheItems - accessTokenCacheItems saved in the cache
     * @ignore
     */
    private getUniqueAuthority(accessTokenCacheItems: Array<AccessTokenCacheItem>, property: string): Array<string> {
        const authorityList: Array<string> = [];
        const flags: Array<string> = [];
        accessTokenCacheItems.forEach(element => {
            if (element.key.hasOwnProperty(property) && (flags.indexOf(element.key[property]) === -1)) {
                flags.push(element.key[property]);
                authorityList.push(element.key[property]);
            }
        });
        return authorityList;
    }

    /**
     * @hidden
     * Check if ADAL id_token exists and return if exists.
     *
     */
    private extractADALIdToken(): any {
        const adalIdToken = this.cacheStorage.getItem(Constants.adalIdToken);
        if (!StringUtils.isEmpty(adalIdToken)) {
            return TokenUtils.extractIdToken(adalIdToken);
        }
        return null;
    }

    /**
     * @hidden
     * Acquires access token using a hidden iframe.
     * @ignore
     */
    private renewToken(scopes: Array<string>, resolve: Function, reject: Function, account: Account, serverAuthenticationRequest: ServerRequestParameters): void {
        const scope = scopes.join(" ").toLowerCase();
        this.logger.verbose("renewToken is called for scope:" + scope);
        const frameHandle = this.addHiddenIFrame("msalRenewFrame" + scope);

        this.updateCacheEntries(serverAuthenticationRequest, account);
        this.logger.verbose("Renew token Expected state: " + serverAuthenticationRequest.state);

        // Build urlNavigate with "prompt=none" and navigate to URL in hidden iFrame
        const urlNavigate = UrlUtils.urlRemoveQueryStringParameter(UrlUtils.createNavigateUrl(serverAuthenticationRequest), Constants.prompt) + Constants.prompt_none;

        window.renewStates.push(serverAuthenticationRequest.state);
        window.requestType = Constants.renewToken;
        this.registerCallback(serverAuthenticationRequest.state, scope, resolve, reject);
        this.logger.infoPii("Navigate to:" + urlNavigate);
        frameHandle.src = "about:blank";
        this.loadIframeTimeout(urlNavigate, "msalRenewFrame" + scope, scope);
    }

    /**
     * @hidden
     * Renews idtoken for app"s own backend when clientId is passed as a single scope in the scopes array.
     * @ignore
     */
    private renewIdToken(scopes: Array<string>, resolve: Function, reject: Function, account: Account, serverAuthenticationRequest: ServerRequestParameters): void {

        this.logger.info("renewidToken is called");
        const frameHandle = this.addHiddenIFrame("msalIdTokenFrame");

        this.updateCacheEntries(serverAuthenticationRequest, account);

        this.logger.verbose("Renew Idtoken Expected state: " + serverAuthenticationRequest.state);

        // Build urlNavigate with "prompt=none" and navigate to URL in hidden iFrame
        const urlNavigate = UrlUtils.urlRemoveQueryStringParameter(UrlUtils.createNavigateUrl(serverAuthenticationRequest), Constants.prompt) + Constants.prompt_none;

        if (this.silentLogin) {
            window.requestType = Constants.login;
            this.silentAuthenticationState = serverAuthenticationRequest.state;
        } else {
            window.requestType = Constants.renewToken;
            window.renewStates.push(serverAuthenticationRequest.state);
        }

        // note: scope here is clientId
        this.registerCallback(serverAuthenticationRequest.state, this.clientId, resolve, reject);
        this.logger.infoPii("Navigate to:" + urlNavigate);
        frameHandle.src = "about:blank";
        this.loadIframeTimeout(urlNavigate, "msalIdTokenFrame", this.clientId);
    }

    /**
     * @hidden
     *
     * This method must be called for processing the response received from AAD. It extracts the hash, processes the token or error, saves it in the cache and calls the registered callbacks with the result.
     * @param {string} authority authority received in the redirect response from AAD.
     * @param {TokenResponse} requestInfo an object created from the redirect response from AAD comprising of the keys - parameters, requestType, stateMatch, stateResponse and valid.
     * @param {Account} account account object for which scopes are consented for. The default account is the logged in account.
     * @param {ClientInfo} clientInfo clientInfo received as part of the response comprising of fields uid and utid.
     * @param {IdToken} idToken idToken received as part of the response.
     * @ignore
     * @private
     */
    /* tslint:disable:no-string-literal */
    private saveAccessToken(response: AuthResponse, authority: string, parameters: any, clientInfo: string, idTokenObj: IdToken): AuthResponse {
        let scope: string;
        const accessTokenResponse = { ...response };
        const clientObj: ClientInfo = new ClientInfo(clientInfo);
        let expiration: number;

        // if the response contains "scope"
        if (parameters.hasOwnProperty("scope")) {
            // read the scopes
            scope = parameters["scope"];
            const consentedScopes = scope.split(" ");

            // retrieve all access tokens from the cache, remove the dup scores
            const accessTokenCacheItems = this.cacheStorage.getAllAccessTokens(this.clientId, authority);

            for (let i = 0; i < accessTokenCacheItems.length; i++) {
                const accessTokenCacheItem = accessTokenCacheItems[i];

                if (accessTokenCacheItem.key.homeAccountIdentifier === response.account.homeAccountIdentifier) {
                    const cachedScopes = accessTokenCacheItem.key.scopes.split(" ");
                    if (ScopeSet.isIntersectingScopes(cachedScopes, consentedScopes)) {
                        this.cacheStorage.removeItem(JSON.stringify(accessTokenCacheItem.key));
                    }
                }
            }

            // Generate and cache accessTokenKey and accessTokenValue
            const expiresIn = TimeUtils.parseExpiresIn(parameters[Constants.expiresIn]);
            expiration = TimeUtils.now() + expiresIn;
            const accessTokenKey = new AccessTokenKey(authority, this.clientId, scope, clientObj.uid, clientObj.utid);
            const accessTokenValue = new AccessTokenValue(parameters[Constants.accessToken], idTokenObj.rawIdToken, expiration.toString(), clientInfo);

            this.cacheStorage.setItem(JSON.stringify(accessTokenKey), JSON.stringify(accessTokenValue));

            accessTokenResponse.accessToken  = parameters[Constants.accessToken];
            accessTokenResponse.scopes = consentedScopes;
        }
        // if the response does not contain "scope" - scope is usually client_id and the token will be id_token
        else {
            scope = this.clientId;

            // Generate and cache accessTokenKey and accessTokenValue
            const accessTokenKey = new AccessTokenKey(authority, this.clientId, scope, clientObj.uid, clientObj.utid);
            expiration = Number(idTokenObj.expiration);
            const accessTokenValue = new AccessTokenValue(parameters[Constants.idToken], parameters[Constants.idToken], expiration.toString(), clientInfo);
            this.cacheStorage.setItem(JSON.stringify(accessTokenKey), JSON.stringify(accessTokenValue));
            accessTokenResponse.scopes = [scope];
            accessTokenResponse.accessToken = parameters[Constants.idToken];
        }

        if (expiration) {
            accessTokenResponse.expiresOn = new Date(expiration * 1000);
        } else {
            this.logger.error("Could not parse expiresIn parameter");
        }

        return accessTokenResponse;
    }

    /**
     * @hidden
     * Saves token or error received in the response from AAD in the cache. In case of id_token, it also creates the account object.
     * @ignore
     */
    protected saveTokenFromHash(hash: string, stateInfo: ResponseStateInfo): AuthResponse {
        this.logger.info("State status:" + stateInfo.stateMatch + "; Request type:" + stateInfo.requestType);
        this.cacheStorage.setItem(Constants.msalError, "");
        this.cacheStorage.setItem(Constants.msalErrorDescription, "");

        let response : AuthResponse = {
            uniqueId: "",
            tenantId: "",
            tokenType: "",
            idToken: null,
            idTokenClaims: null,
            accessToken: null,
            scopes: [],
            expiresOn: null,
            account: null,
            accountState: "",
        };

        let error: AuthError;
        const hashParams = this.deserializeHash(hash);
        let authorityKey: string = "";
        let acquireTokenAccountKey: string = "";
        let idTokenObj: IdToken = null;

        // If server returns an error
        if (hashParams.hasOwnProperty(Constants.errorDescription) || hashParams.hasOwnProperty(Constants.error)) {
            this.logger.infoPii("Error :" + hashParams[Constants.error] + "; Error description:" + hashParams[Constants.errorDescription]);
            this.cacheStorage.setItem(Constants.msalError, hashParams[Constants.error]);
            this.cacheStorage.setItem(Constants.msalErrorDescription, hashParams[Constants.errorDescription]);

            // login
            if (stateInfo.requestType === Constants.login) {
                this.loginInProgress = false;
                this.cacheStorage.setItem(Constants.loginError, hashParams[Constants.errorDescription] + ":" + hashParams[Constants.error]);
                authorityKey = Storage.generateAuthorityKey(stateInfo.state);
            }

            // acquireToken
            if (stateInfo.requestType === Constants.renewToken) {
                this.acquireTokenInProgress = false;
                authorityKey = Storage.generateAuthorityKey(stateInfo.state);

                const account: Account = this.getAccount();
                let accountId;

                if (account && !StringUtils.isEmpty(account.homeAccountIdentifier)) {
                    accountId = account.homeAccountIdentifier;
                }
                else {
                    accountId = Constants.no_account;
                }

                acquireTokenAccountKey = Storage.generateAcquireTokenAccountKey(accountId, stateInfo.state);
            }

            const {
                [Constants.error]: hashErr,
                [Constants.errorDescription]: hashErrDesc
            } = hashParams;
            if (InteractionRequiredAuthError.isInteractionRequiredError(hashErr) ||
        InteractionRequiredAuthError.isInteractionRequiredError(hashErrDesc)) {
                error = new InteractionRequiredAuthError(hashParams[Constants.error], hashParams[Constants.errorDescription]);
            } else {
                error = new ServerError(hashParams[Constants.error], hashParams[Constants.errorDescription]);
            }
        }
        // If the server returns "Success"
        else {
            // Verify the state from redirect and record tokens to storage if exists
            if (stateInfo.stateMatch) {
                this.logger.info("State is right");
                if (hashParams.hasOwnProperty(Constants.sessionState)) {
                    this.cacheStorage.setItem(Constants.msalSessionState, hashParams[Constants.sessionState]);
                }
                response.accountState = this.getAccountState(stateInfo.state);

                let clientInfo: string = "";

                // Process access_token
                if (hashParams.hasOwnProperty(Constants.accessToken)) {
                    this.logger.info("Fragment has access token");
                    this.acquireTokenInProgress = false;

                    // retrieve the id_token from response if present
                    if (hashParams.hasOwnProperty(Constants.idToken)) {
                        idTokenObj = new IdToken(hashParams[Constants.idToken]);
                        response.idToken = idTokenObj;
                        response.idTokenClaims = idTokenObj.claims;
                    } else {
                        idTokenObj = new IdToken(this.cacheStorage.getItem(Constants.idTokenKey));
                        response = ResponseUtils.setResponseIdToken(response, idTokenObj);
                    }

                    // retrieve the authority from cache and replace with tenantID
                    const authorityKey = Storage.generateAuthorityKey(stateInfo.state);
                    let authority: string = this.cacheStorage.getItem(authorityKey, this.inCookie);

                    if (!StringUtils.isEmpty(authority)) {
                        authority = UrlUtils.replaceTenantPath(authority, response.tenantId);
                    }

                    // retrieve client_info - if it is not found, generate the uid and utid from idToken
                    if (hashParams.hasOwnProperty(Constants.clientInfo)) {
                        clientInfo = hashParams[Constants.clientInfo];
                    } else {
                        this.logger.warning("ClientInfo not received in the response from AAD");
                        throw ClientAuthError.createClientInfoNotPopulatedError("ClientInfo not received in the response from the server");
                    }

                    response.account = Account.createAccount(idTokenObj, new ClientInfo(clientInfo));

                    let accountKey: string;
                    if (response.account && !StringUtils.isEmpty(response.account.homeAccountIdentifier)) {
                        accountKey = response.account.homeAccountIdentifier;
                    }
                    else {
                        accountKey = Constants.no_account;
                    }

                    acquireTokenAccountKey = Storage.generateAcquireTokenAccountKey(accountKey, stateInfo.state);
                    const acquireTokenAccountKey_noaccount = Storage.generateAcquireTokenAccountKey(Constants.no_account, stateInfo.state);

                    const cachedAccount: string = this.cacheStorage.getItem(acquireTokenAccountKey);
                    let acquireTokenAccount: Account;

                    // Check with the account in the Cache
                    if (!StringUtils.isEmpty(cachedAccount)) {
                        acquireTokenAccount = JSON.parse(cachedAccount);
                        if (response.account && acquireTokenAccount && Account.compareAccounts(response.account, acquireTokenAccount)) {
                            response = this.saveAccessToken(response, authority, hashParams, clientInfo, idTokenObj);
                            this.logger.info("The user object received in the response is the same as the one passed in the acquireToken request");
                        }
                        else {
                            this.logger.warning(
                                "The account object created from the response is not the same as the one passed in the acquireToken request");
                        }
                    }
                    else if (!StringUtils.isEmpty(this.cacheStorage.getItem(acquireTokenAccountKey_noaccount))) {
                        response = this.saveAccessToken(response, authority, hashParams, clientInfo, idTokenObj);
                    }
                }

                // Process id_token
                if (hashParams.hasOwnProperty(Constants.idToken)) {
                    this.logger.info("Fragment has id token");

                    // login no longer in progress
                    this.loginInProgress = false;

                    // set the idToken
                    idTokenObj = new IdToken(hashParams[Constants.idToken]);

                    response = ResponseUtils.setResponseIdToken(response, idTokenObj);
                    if (hashParams.hasOwnProperty(Constants.clientInfo)) {
                        clientInfo = hashParams[Constants.clientInfo];
                    } else {
                        this.logger.warning("ClientInfo not received in the response from AAD");
                    }

                    authorityKey = Storage.generateAuthorityKey(stateInfo.state);
                    let authority: string = this.cacheStorage.getItem(authorityKey, this.inCookie);

                    if (!StringUtils.isEmpty(authority)) {
                        authority = UrlUtils.replaceTenantPath(authority, idTokenObj.tenantId);
                    }

                    this.account = Account.createAccount(idTokenObj, new ClientInfo(clientInfo));
                    response.account = this.account;

                    if (idTokenObj && idTokenObj.nonce) {
                        // check nonce integrity if idToken has nonce - throw an error if not matched
                        if (idTokenObj.nonce !== this.cacheStorage.getItem(Constants.nonceIdToken, this.inCookie)) {
                            this.account = null;
                            this.cacheStorage.setItem(Constants.loginError, "Nonce Mismatch. Expected Nonce: " + this.cacheStorage.getItem(Constants.nonceIdToken, this.inCookie) + "," + "Actual Nonce: " + idTokenObj.nonce);
                            this.logger.error("Nonce Mismatch.Expected Nonce: " + this.cacheStorage.getItem(Constants.nonceIdToken, this.inCookie) + "," + "Actual Nonce: " + idTokenObj.nonce);
                            error = ClientAuthError.createNonceMismatchError(this.cacheStorage.getItem(Constants.nonceIdToken, this.inCookie), idTokenObj.nonce);
                        }
                        // Save the token
                        else {
                            this.cacheStorage.setItem(Constants.idTokenKey, hashParams[Constants.idToken]);
                            this.cacheStorage.setItem(Constants.msalClientInfo, clientInfo);

                            // Save idToken as access token for app itself
                            this.saveAccessToken(response, authority, hashParams, clientInfo, idTokenObj);
                        }
                    } else {
                        authorityKey = stateInfo.state;
                        acquireTokenAccountKey = stateInfo.state;

                        this.logger.error("Invalid id_token received in the response");
                        error = ClientAuthError.createInvalidIdTokenError(idTokenObj);
                        this.cacheStorage.setItem(Constants.msalError, error.errorCode);
                        this.cacheStorage.setItem(Constants.msalErrorDescription, error.errorMessage);
                    }
                }
            }
            // State mismatch - unexpected/invalid state
            else {
                authorityKey = stateInfo.state;
                acquireTokenAccountKey = stateInfo.state;

                const expectedState = this.cacheStorage.getItem(Constants.stateLogin, this.inCookie);
                this.logger.error("State Mismatch.Expected State: " + expectedState + "," + "Actual State: " + stateInfo.state);
                error = ClientAuthError.createInvalidStateError(stateInfo.state, expectedState);
                this.cacheStorage.setItem(Constants.msalError, error.errorCode);
                this.cacheStorage.setItem(Constants.msalErrorDescription, error.errorMessage);
            }
        }

        this.cacheStorage.setItem(Constants.renewStatus + stateInfo.state, Constants.tokenRenewStatusCompleted);
        this.cacheStorage.removeAcquireTokenEntries(stateInfo.state);
        // this is required if navigateToLoginRequestUrl=false
        if (this.inCookie) {
            this.cacheStorage.setItemCookie(authorityKey, "", -1);
            this.cacheStorage.clearCookie();
        }
        if (error) {
            throw error;
        }

        if (!response) {
            throw AuthError.createUnexpectedError("Response is null");
        }
        return response;
    }
    /* tslint:enable:no-string-literal */

    // #endregion

    // #region Account

    /**
     * Returns the signed in account
     * (the account object is created at the time of successful login)
     * or null when no state is found
     * @returns {@link Account} - the account object stored in MSAL
     */
    getAccount(): Account {
        // if a session already exists, get the account from the session
        if (this.account) {
            return this.account;
        }

        // frame is used to get idToken and populate the account for the given session
        const rawIdToken = this.cacheStorage.getItem(Constants.idTokenKey);
        const rawClientInfo = this.cacheStorage.getItem(Constants.msalClientInfo);

        if (!StringUtils.isEmpty(rawIdToken) && !StringUtils.isEmpty(rawClientInfo)) {
            const idToken = new IdToken(rawIdToken);
            const clientInfo = new ClientInfo(rawClientInfo);
            this.account = Account.createAccount(idToken, clientInfo);
            return this.account;
        }
        // if login not yet done, return null
        return null;
    }

    /**
     * @hidden
     *
     * Extracts state value from the accountState sent with the authentication request.
     * @returns {string} scope.
     * @ignore
     */
    getAccountState (state: string) {
        if (state) {
            const splitIndex = state.indexOf("|");
            if (splitIndex > -1 && splitIndex + 1 < state.length) {
                return state.substring(splitIndex + 1);
            }
        }
        return state;
    }

    /**
     * Use to get a list of unique accounts in MSAL cache based on homeAccountIdentifier.
     *
     * @param {@link Array<Account>} Account - all unique accounts in MSAL cache.
     */
    getAllAccounts(): Array<Account> {
        const accounts: Array<Account> = [];
        const accessTokenCacheItems = this.cacheStorage.getAllAccessTokens(Constants.clientId, Constants.homeAccountIdentifier);

        for (let i = 0; i < accessTokenCacheItems.length; i++) {
            const idToken = new IdToken(accessTokenCacheItems[i].value.idToken);
            const clientInfo = new ClientInfo(accessTokenCacheItems[i].value.homeAccountIdentifier);
            const account: Account = Account.createAccount(idToken, clientInfo);
            accounts.push(account);
        }

        return this.getUniqueAccounts(accounts);
    }

    /**
     * @hidden
     *
     * Used to filter accounts based on homeAccountIdentifier
     * @param {Array<Account>}  Accounts - accounts saved in the cache
     * @ignore
     */
    private getUniqueAccounts(accounts: Array<Account>): Array<Account> {
        if (!accounts || accounts.length <= 1) {
            return accounts;
        }

        const flags: Array<string> = [];
        const uniqueAccounts: Array<Account> = [];
        for (let index = 0; index < accounts.length; ++index) {
            if (accounts[index].homeAccountIdentifier && flags.indexOf(accounts[index].homeAccountIdentifier) === -1) {
                flags.push(accounts[index].homeAccountIdentifier);
                uniqueAccounts.push(accounts[index]);
            }
        }

        return uniqueAccounts;
    }

    // #endregion

    // #region Scopes (Extract to Scopes.ts)

    /*
     * Note: "this" dependency in this section is minimal.
     * If pCacheStorage is separated from the class object, or passed as a fn param, scopesUtils.ts can be created
     */

    /**
     * @hidden
     *
     * Used to validate the scopes input parameter requested  by the developer.
     * @param {Array<string>} scopes - Developer requested permissions. Not all scopes are guaranteed to be included in the access token returned.
     * @param {boolean} scopesRequired - Boolean indicating whether the scopes array is required or not
     * @ignore
     */
    private validateInputScope(scopes: Array<string>, scopesRequired: boolean): void {
        if (!scopes) {
            if (scopesRequired) {
                throw ClientConfigurationError.createScopesRequiredError(scopes);
            } else {
                return;
            }
        }

        // Check that scopes is an array object (also throws error if scopes == null)
        if (!Array.isArray(scopes)) {
            throw ClientConfigurationError.createScopesNonArrayError(scopes);
        }

        // Check that scopes is not an empty array
        if (scopes.length < 1) {
            throw ClientConfigurationError.createEmptyScopesArrayError(scopes.toString());
        }

        // Check that clientId is passed as single scope
        if (scopes.indexOf(this.clientId) > -1) {
            if (scopes.length > 1) {
                throw ClientConfigurationError.createClientIdSingleScopeError(scopes.toString());
            }
        }
    }

    /**
     * @hidden
     *
     * Extracts scope value from the state sent with the authentication request.
     * @param {string} state
     * @returns {string} scope.
     * @ignore
     */
    private getScopeFromState(state: string): string {
        if (state) {
            const splitIndex = state.indexOf("|");
            if (splitIndex > -1 && splitIndex + 1 < state.length) {
                return state.substring(splitIndex + 1);
            }
        }
        return "";
    }

    /**
     * @ignore
     * Appends extraScopesToConsent if passed
     * @param {@link AuthenticationParameters}
     */
    private appendScopes(request: AuthenticationParameters): Array<string> {

        let scopes: Array<string>;

        if (request && request.scopes) {
            if (request.extraScopesToConsent) {
                scopes = [...request.scopes, ...request.extraScopesToConsent];
            }
            else {
                scopes = request.scopes;
            }
        }

        return scopes;
    }

    // #endregion

    // #region Angular

    /**
     * @hidden
     *
     * Broadcast messages - Used only for Angular?  *
     * @param eventName
     * @param data
     */
    private broadcast(eventName: string, data: string) {
        const evt = new CustomEvent(eventName, { detail: data });
        window.dispatchEvent(evt);
    }

    /**
     * @hidden
     *
     * Helper function to retrieve the cached token
     *
     * @param scopes
     * @param {@link Account} account
     * @param state
     * @return {@link AuthResponse} AuthResponse
     */
    protected getCachedTokenInternal(scopes : Array<string> , account: Account, state: string): AuthResponse {
        // Get the current session's account object
        const accountObject: Account = account || this.getAccount();
        if (!accountObject) {
            return null;
        }

        // Construct AuthenticationRequest based on response type
        const newAuthority = this.authorityInstance ? this.authorityInstance : AuthorityFactory.CreateInstance(this.authority, this.config.auth.validateAuthority);
        const responseType = this.getTokenType(accountObject, scopes, true);
        const serverAuthenticationRequest = new ServerRequestParameters(
            newAuthority,
            this.clientId,
            scopes,
            responseType,
            this.getRedirectUri(),
            state
        );

        // get cached token
        return this.getCachedToken(serverAuthenticationRequest, account);
    }

    /**
     * @hidden
     *
     * Get scopes for the Endpoint - Used in Angular to track protected and unprotected resources without interaction from the developer app
     *
     * @param endpoint
     */
    protected getScopesForEndpoint(endpoint: string) : Array<string> {
        // if user specified list of unprotectedResources, no need to send token to these endpoints, return null.
        if (this.config.framework.unprotectedResources.length > 0) {
            for (let i = 0; i < this.config.framework.unprotectedResources.length; i++) {
                if (endpoint.indexOf(this.config.framework.unprotectedResources[i]) > -1) {
                    return null;
                }
            }
        }

        // process all protected resources and send the matched one
        if (this.config.framework.protectedResourceMap.size > 0) {
            for (const key of Array.from(this.config.framework.protectedResourceMap.keys())) {
                // configEndpoint is like /api/Todo requested endpoint can be /api/Todo/1
                if (endpoint.indexOf(key) > -1) {
                    return this.config.framework.protectedResourceMap.get(key);
                }
            }
        }

        /*
         * default resource will be clientid if nothing specified
         * App will use idtoken for calls to itself
         * check if it's staring from http or https, needs to match with app host
         */
        if (endpoint.indexOf("http://") > -1 || endpoint.indexOf("https://") > -1) {
            if (this.getHostFromUri(endpoint) === this.getHostFromUri(this.getRedirectUri())) {
                return new Array<string>(this.clientId);
            }
        } else {
            /*
             * in angular level, the url for $http interceptor call could be relative url,
             * if it's relative call, we'll treat it as app backend call.
             */
            return new Array<string>(this.clientId);
        }

        // if not the app's own backend or not a domain listed in the endpoints structure
        return null;
    }

    /**
     * Return boolean flag to developer to help inform if login is in progress
     * @returns {boolean} true/false
     */
    public getLoginInProgress(): boolean {
        const pendingCallback = this.cacheStorage.getItem(Constants.urlHash);
        if (pendingCallback) {
            return true;
        }
        return this.loginInProgress;
    }

    /**
     * @hidden
     * @ignore
     *
     * @param loginInProgress
     */
    protected setloginInProgress(loginInProgress : boolean) {
        this.loginInProgress = loginInProgress;
    }

    /**
     * @hidden
     * @ignore
     *
     * returns the status of acquireTokenInProgress
     */
    protected getAcquireTokenInProgress(): boolean {
        return this.acquireTokenInProgress;
    }

    /**
     * @hidden
     * @ignore
     *
     * @param acquireTokenInProgress
     */
    protected setAcquireTokenInProgress(acquireTokenInProgress : boolean) {
        this.acquireTokenInProgress = acquireTokenInProgress;
    }

    /**
     * @hidden
     * @ignore
     *
     * returns the logger handle
     */
    protected getLogger() {
        return this.config.system.logger;
    }

    // #endregion

    // #region Getters and Setters

    /**
     *
     * Use to get the redirect uri configured in MSAL or null.
     * Evaluates redirectUri if its a function, otherwise simply returns its value.
     * @returns {string} redirect URL
     *
     */
    public getRedirectUri(): string {
        if (typeof this.config.auth.redirectUri === "function") {
            return this.config.auth.redirectUri();
        }
        return this.config.auth.redirectUri;
    }

    /**
     * Use to get the post logout redirect uri configured in MSAL or null.
     * Evaluates postLogoutredirectUri if its a function, otherwise simply returns its value.
     *
     * @returns {string} post logout redirect URL
     */
    public getPostLogoutRedirectUri(): string {
        if (typeof this.config.auth.postLogoutRedirectUri === "function") {
            return this.config.auth.postLogoutRedirectUri();
        }
        return this.config.auth.postLogoutRedirectUri;
    }

    /**
     * Use to get the current {@link Configuration} object in MSAL
     *
     * @returns {@link Configuration}
     */
    public getCurrentConfiguration(): Configuration {
        if (!this.config) {
            throw ClientConfigurationError.createNoSetConfigurationError();
        }
        return this.config;
    }

    // #endregion

    // #region String Util (Should be extracted to Utils.ts)

    /**
     * @hidden
     * @ignore
     *
     * extract URI from the host
     *
     * @param {string} URI
     * @returns {string} host from the URI
     */
    private getHostFromUri(uri: string): string {
        // remove http:// or https:// from uri
        let extractedUri = String(uri).replace(/^(https?:)\/\//, "");
        extractedUri = extractedUri.split("/")[0];
        return extractedUri;
    }

    /**
     * @hidden
     * @ignore
     *
     * Utils function to create the Authentication
     * @param {@link account} account object
     * @param scopes
     * @param silentCall
     *
     * @returns {string} token type: id_token or access_token
     *
     */
    private getTokenType(accountObject: Account, scopes: string[], silentCall: boolean): string {

        /*
         * if account is passed and matches the account object/or set to getAccount() from cache
         * if client-id is passed as scope, get id_token else token/id_token_token (in case no session exists)
         */
        let tokenType: string;

        // acquireTokenSilent
        if (silentCall) {
            if (Account.compareAccounts(accountObject, this.getAccount())) {
                tokenType = (scopes.indexOf(this.config.auth.clientId) > -1) ? ResponseTypes.id_token : ResponseTypes.token;
            }
            else {
                tokenType  = (scopes.indexOf(this.config.auth.clientId) > -1) ? ResponseTypes.id_token : ResponseTypes.id_token_token;
            }

            return tokenType;
        }
        // all other cases
        else {
            if (!Account.compareAccounts(accountObject, this.getAccount())) {
                tokenType = ResponseTypes.id_token_token;
            }
            else {
                tokenType = (scopes.indexOf(this.clientId) > -1) ? ResponseTypes.id_token : ResponseTypes.token;
            }

            return tokenType;
        }

    }

    /**
     * @hidden
     * @ignore
     *
     * Sets the cachekeys for and stores the account information in cache
     * @param account
     * @param state
     * @hidden
     */
    private setAccountCache(account: Account, state: string) {

        // Cache acquireTokenAccountKey
        const accountId = account ? this.getAccountId(account) : Constants.no_account;

        const acquireTokenAccountKey = Storage.generateAcquireTokenAccountKey(accountId, state);
        this.cacheStorage.setItem(acquireTokenAccountKey, JSON.stringify(account));
    }

    /**
     * @hidden
     * @ignore
     *
     * Sets the cacheKey for and stores the authority information in cache
     * @param state
     * @param authority
     * @hidden
     */
    private setAuthorityCache(state: string, authority: string) {
        // Cache authorityKey
        const authorityKey = Storage.generateAuthorityKey(state);
        this.cacheStorage.setItem(authorityKey, UrlUtils.CanonicalizeUri(authority), this.inCookie);
    }

    /**
     * Updates account, authority, and nonce in cache
     * @param serverAuthenticationRequest
     * @param account
     * @hidden
     * @ignore
     */
    private updateCacheEntries(serverAuthenticationRequest: ServerRequestParameters, account: Account, loginStartPage?: any) {
        // Cache account and authority
        if (loginStartPage) {
            // Cache the state, nonce, and login request data
            this.cacheStorage.setItem(Constants.loginRequest, loginStartPage, this.inCookie);
            this.cacheStorage.setItem(Constants.loginError, "");

            this.cacheStorage.setItem(Constants.stateLogin, serverAuthenticationRequest.state, this.inCookie);

            this.cacheStorage.setItem(Constants.msalError, "");
            this.cacheStorage.setItem(Constants.msalErrorDescription, "");
        } else {
            this.setAccountCache(account, serverAuthenticationRequest.state);
        }
        // Cache authorityKey
        this.setAuthorityCache(serverAuthenticationRequest.state, serverAuthenticationRequest.authority);

        // Cache nonce
        this.cacheStorage.setItem(Constants.nonceIdToken, serverAuthenticationRequest.nonce, this.inCookie);
    }

    /**
     * Returns the unique identifier for the logged in account
     * @param account
     * @hidden
     * @ignore
     */
    private getAccountId(account: Account): any {
        // return `${account.accountIdentifier}` + Constants.resourceDelimiter + `${account.homeAccountIdentifier}`;
        let accountId: string;
        if (!StringUtils.isEmpty(account.homeAccountIdentifier)) {
            accountId = account.homeAccountIdentifier;
        }
        else {
            accountId = Constants.no_account;
        }

        return accountId;
    }

    /**
     * @hidden
     * @ignore
     *
     * Construct 'tokenRequest' from the available data in adalIdToken
     * @param extraQueryParameters
     * @hidden
     */
    private buildIDTokenRequest(request: AuthenticationParameters): AuthenticationParameters {

        const tokenRequest: AuthenticationParameters = {
            scopes: [this.clientId],
            authority: this.authority,
            account: this.getAccount(),
            extraQueryParameters: request.extraQueryParameters
        };

        return tokenRequest;
    }

    // #endregion

    private getTelemetryManagerFromConfig(config: TelemetryOptions, clientId: string): TelemetryManager {
        if (!config) { // if unset
            return null;
        }
        // if set then validate
        const { applicationName, applicationVersion, telemetryEmitter } = config;
        if (!applicationName || !applicationVersion || ! telemetryEmitter) {
            throw ClientConfigurationError.createTelemetryConfigError(config);
        }
        // if valid then construct
        const telemetryPlatform: TelemetryPlatform = {
            sdk: "msal.js", // TODO need to be able to override this for angular, react, etc
            sdkVersion: libraryVersion(),
            applicationName,
            applicationVersion
        };
        const telemetryManagerConfig: TelemetryConfig = {
            platform: telemetryPlatform,
            clientId: clientId
        };
        return new TelemetryManager(telemetryManagerConfig, telemetryEmitter);
    }
}<|MERGE_RESOLUTION|>--- conflicted
+++ resolved
@@ -722,58 +722,6 @@
         // Push popup window handle onto stack for tracking
         window.openedWindows.push(popupWindow);
 
-<<<<<<< HEAD
-          return popupWindow;
-      } catch (e) {
-          this.logger.error("error opening popup " + e.message);
-          this.loginInProgress = false;
-          this.acquireTokenInProgress = false;
-          throw ClientAuthError.createPopupWindowError(e.toString());
-      }
-  }
-
-  //#endregion
-
-  //#region Iframe Management
-
-  /**
-   * @hidden
-   * Returns whether current window is in ifram for token renewal
-   * @ignore
-   */
-  public isInIframe() {
-      return window.parent !== window;
-  }
-
-  /**
-   * @hidden
-   * Returns whether parent window exists and has msal
-   */
-  private parentIsMsal() {
-      return window.parent !== window && window.parent.msal;
-  }
-
-  /**
-   * @hidden
-   * Calling _loadFrame but with a timeout to signal failure in loadframeStatus. Callbacks are left.
-   * registered when network errors occur and subsequent token requests for same resource are registered to the pending request.
-   * @ignore
-   */
-  private loadIframeTimeout(urlNavigate: string, frameName: string, scope: string): void {
-      //set iframe session to pending
-      const expectedState = window.activeRenewals[scope];
-      this.logger.verbose("Set loading state to pending for: " + scope + ":" + expectedState);
-      this.cacheStorage.setItem(Constants.renewStatus + expectedState, Constants.tokenRenewStatusInProgress);
-      this.loadFrame(urlNavigate, frameName);
-      setTimeout(() => {
-          if (this.cacheStorage.getItem(Constants.renewStatus + expectedState) === Constants.tokenRenewStatusInProgress) {
-              // fail the iframe session if it's in pending state
-              this.logger.verbose("Loading frame has timed out after: " + (this.config.system.loadFrameTimeout / 1000) + " seconds for scope " + scope + ":" + expectedState);
-              // Error after timeout
-              if (expectedState && window.callbackMappedToRenewStates[expectedState]) {
-                  window.callbackMappedToRenewStates[expectedState](null, ClientAuthError.createTokenRenewalTimeoutError());
-              }
-=======
         const pollTimer = window.setInterval(() => {
             // If popup closed or login in progress, cancel login
             if (popupWindow && popupWindow.closed && (instance.loginInProgress || instance.acquireTokenInProgress)) {
@@ -788,7 +736,6 @@
                 instance.loginInProgress = false;
                 instance.acquireTokenInProgress = false;
             }
->>>>>>> 3a7f5754
 
             try {
                 const popUpWindowLocation = popupWindow.location;
@@ -902,7 +849,7 @@
         this.loadFrame(urlNavigate, frameName);
         setTimeout(() => {
             if (this.cacheStorage.getItem(Constants.renewStatus + expectedState) === Constants.tokenRenewStatusInProgress) {
-                // fail the iframe session if it"s in pending state
+                // fail the iframe session if it's in pending state
                 this.logger.verbose("Loading frame has timed out after: " + (this.config.system.loadFrameTimeout / 1000) + " seconds for scope " + scope + ":" + expectedState);
                 // Error after timeout
                 if (expectedState && window.callbackMappedToRenewStates[expectedState]) {
@@ -964,62 +911,6 @@
                 document.body.insertAdjacentHTML("beforeend", "<iframe name='" + iframeId + "' id='" + iframeId + "' style='display:none'></iframe>");
             }
 
-<<<<<<< HEAD
-          if (window.frames && window.frames[iframeId]) {
-              adalFrame = window.frames[iframeId];
-          }
-      }
-
-      return adalFrame;
-  }
-
-  //#endregion
-
-  //#region General Helpers
-
-  /**
-   * @hidden
-   * Used to redirect the browser to the STS authorization endpoint
-   * @param {string} urlNavigate - URL of the authorization endpoint
-   */
-  private navigateWindow(urlNavigate: string, popupWindow?: Window) {
-      // Navigate if valid URL
-      if (urlNavigate && !StringUtils.isEmpty(urlNavigate)) {
-          const navigateWindow: Window = popupWindow ? popupWindow : window;
-          const logMessage: string = popupWindow ? "Navigated Popup window to:" + urlNavigate : "Navigate to:" + urlNavigate;
-          this.logger.infoPii(logMessage);
-          navigateWindow.location.replace(urlNavigate);
-      }
-      else {
-          this.logger.info("Navigate url is empty");
-          throw AuthError.createUnexpectedError("Navigate url is empty");
-      }
-  }
-
-  /**
-   * @hidden
-   * Used to add the developer requested callback to the array of callbacks for the specified scopes. The updated array is stored on the window object
-   * @param {string} expectedState - Unique state identifier (guid).
-   * @param {string} scope - Developer requested permissions. Not all scopes are guaranteed to be included in the access token returned.
-   * @param {Function} resolve - The resolve function of the promise object.
-   * @param {Function} reject - The reject function of the promise object.
-   * @ignore
-   */
-  private registerCallback(expectedState: string, scope: string, resolve: Function, reject: Function): void {
-      // track active renewals
-      window.activeRenewals[scope] = expectedState;
-
-      // initialize callbacks mapped array
-      if (!window.promiseMappedToRenewStates[expectedState]) {
-          window.promiseMappedToRenewStates[expectedState] = [];
-      }
-      // indexing on the current state, push the callback params to callbacks mapped
-      window.promiseMappedToRenewStates[expectedState].push({ resolve: resolve, reject: reject });
-
-      // Store the server response in the current window??
-      if (!window.callbackMappedToRenewStates[expectedState]) {
-          window.callbackMappedToRenewStates[expectedState] =
-=======
             if (window.frames && window.frames[iframeId]) {
                 adalFrame = window.frames[iframeId];
             }
@@ -1071,10 +962,9 @@
         // indexing on the current state, push the callback params to callbacks mapped
         window.promiseMappedToRenewStates[expectedState].push({ resolve: resolve, reject: reject });
 
-        // Store the server esponse in the current window??
+        // Store the server response in the current window??
         if (!window.callbackMappedToRenewStates[expectedState]) {
             window.callbackMappedToRenewStates[expectedState] =
->>>>>>> 3a7f5754
       (response: AuthResponse, error: AuthError) => {
           // reset active renewals
           window.activeRenewals[scope] = null;
@@ -1229,204 +1119,13 @@
                 this.authErrorHandler(Constants.interactionTypeRedirect, authErr, buildResponseStateOnly(accountState));
                 return;
             }
-
-<<<<<<< HEAD
-              serverAuthenticationRequest.authorityInstance = AuthorityFactory.CreateInstance(authorityList[0], this.config.auth.validateAuthority);
-          }
-      }
-      // if an authority is passed in the API
-      else {
-      // filter by authority and scope
-          for (let i = 0; i < tokenCacheItems.length; i++) {
-              const cacheItem = tokenCacheItems[i];
-              const cachedScopes = cacheItem.key.scopes.split(" ");
-              if (ScopeSet.containsScope(cachedScopes, scopes) && UrlUtils.CanonicalizeUri(cacheItem.key.authority) === serverAuthenticationRequest.authority) {
-                  filteredItems.push(cacheItem);
-              }
-          }
-          // no match
-          if (filteredItems.length === 0) {
-              return null;
-          }
-          // if only one cachedToken Found
-          else if (filteredItems.length === 1) {
-              accessTokenCacheItem = filteredItems[0];
-          }
-          else {
-              // if more than one cached token is found
-              throw ClientAuthError.createMultipleMatchingTokensInCacheError(scopes.toString());
-          }
-      }
-
-      if (accessTokenCacheItem != null) {
-          const expired = Number(accessTokenCacheItem.value.expiresIn);
-          // If expiration is within offset, it will force renew
-          const offset = this.config.system.tokenRenewalOffsetSeconds || 300;
-          if (expired && (expired > TimeUtils.now() + offset)) {
-              const idTokenObj = new IdToken(accessTokenCacheItem.value.idToken);
-              if (!account) {
-                  account = this.getAccount();
-                  if (!account) {
-                      throw AuthError.createUnexpectedError("Account should not be null here.");
-                  }
-              }
-              const aState = this.getAccountState(serverAuthenticationRequest.state);
-              const response : AuthResponse = {
-                  uniqueId: "",
-                  tenantId: "",
-                  tokenType: (accessTokenCacheItem.value.idToken === accessTokenCacheItem.value.accessToken) ? Constants.idToken : Constants.accessToken,
-                  idToken: idTokenObj,
-                  idTokenClaims: idTokenObj.claims,
-                  accessToken: accessTokenCacheItem.value.accessToken,
-                  scopes: accessTokenCacheItem.key.scopes.split(" "),
-                  expiresOn: new Date(expired * 1000),
-                  account: account,
-                  accountState: aState,
-              };
-              ResponseUtils.setResponseIdToken(response, idTokenObj);
-              return response;
-          } else {
-              this.cacheStorage.removeItem(JSON.stringify(filteredItems[0].key));
-              return null;
-          }
-      } else {
-          return null;
-      }
-  }
-
-  /**
-   * @hidden
-   * Used to get a unique list of authorities from the cache
-   * @param {Array<AccessTokenCacheItem>}  accessTokenCacheItems - accessTokenCacheItems saved in the cache
-   * @ignore
-   */
-  private getUniqueAuthority(accessTokenCacheItems: Array<AccessTokenCacheItem>, property: string): Array<string> {
-      const authorityList: Array<string> = [];
-      const flags: Array<string> = [];
-      accessTokenCacheItems.forEach(element => {
-          if (element.key.hasOwnProperty(property) && (flags.indexOf(element.key[property]) === -1)) {
-              flags.push(element.key[property]);
-              authorityList.push(element.key[property]);
-          }
-      });
-      return authorityList;
-  }
-
-  /**
-   * @hidden
-   * Check if ADAL id_token exists and return if exists.
-   *
-   */
-  private extractADALIdToken(): any {
-      const adalIdToken = this.cacheStorage.getItem(Constants.adalIdToken);
-      if (!StringUtils.isEmpty(adalIdToken)) {
-          return TokenUtils.extractIdToken(adalIdToken);
-      }
-      return null;
-  }
-
-  /**
-   * @hidden
-   * Acquires access token using a hidden iframe.
-   * @ignore
-   */
-  private renewToken(scopes: Array<string>, resolve: Function, reject: Function, account: Account, serverAuthenticationRequest: ServerRequestParameters): void {
-      const scope = scopes.join(" ").toLowerCase();
-      this.logger.verbose("renewToken is called for scope:" + scope);
-      const frameHandle = this.addHiddenIFrame("msalRenewFrame" + scope);
-
-      this.updateCacheEntries(serverAuthenticationRequest, account);
-      this.logger.verbose("Renew token Expected state: " + serverAuthenticationRequest.state);
-
-      // Build urlNavigate with "prompt=none" and navigate to URL in hidden iFrame
-      const urlNavigate = UrlUtils.urlRemoveQueryStringParameter(UrlUtils.createNavigateUrl(serverAuthenticationRequest), Constants.prompt) + Constants.prompt_none;
-
-      window.renewStates.push(serverAuthenticationRequest.state);
-      window.requestType = Constants.renewToken;
-      this.registerCallback(serverAuthenticationRequest.state, scope, resolve, reject);
-      this.logger.infoPii("Navigate to:" + urlNavigate);
-      frameHandle.src = "about:blank";
-      this.loadIframeTimeout(urlNavigate, "msalRenewFrame" + scope, scope);
-  }
-
-  /**
-   * @hidden
-   * Renews idtoken for app's own backend when clientId is passed as a single scope in the scopes array.
-   * @ignore
-   */
-  private renewIdToken(scopes: Array<string>, resolve: Function, reject: Function, account: Account, serverAuthenticationRequest: ServerRequestParameters): void {
-
-      this.logger.info("renewidToken is called");
-      const frameHandle = this.addHiddenIFrame("msalIdTokenFrame");
-
-      this.updateCacheEntries(serverAuthenticationRequest, account);
-
-      this.logger.verbose("Renew Idtoken Expected state: " + serverAuthenticationRequest.state);
-
-      // Build urlNavigate with "prompt=none" and navigate to URL in hidden iFrame
-      const urlNavigate = UrlUtils.urlRemoveQueryStringParameter(UrlUtils.createNavigateUrl(serverAuthenticationRequest), Constants.prompt) + Constants.prompt_none;
-
-      if (this.silentLogin) {
-          window.requestType = Constants.login;
-          this.silentAuthenticationState = serverAuthenticationRequest.state;
-      } else {
-          window.requestType = Constants.renewToken;
-          window.renewStates.push(serverAuthenticationRequest.state);
-      }
-
-      // note: scope here is clientId
-      this.registerCallback(serverAuthenticationRequest.state, this.clientId, resolve, reject);
-      this.logger.infoPii("Navigate to:" + urlNavigate);
-      frameHandle.src = "about:blank";
-      this.loadIframeTimeout(urlNavigate, "msalIdTokenFrame", this.clientId);
-  }
-
-  /**
-   * @hidden
-   *
-   * This method must be called for processing the response received from AAD. It extracts the hash, processes the token or error, saves it in the cache and calls the registered callbacks with the result.
-   * @param {string} authority authority received in the redirect response from AAD.
-   * @param {TokenResponse} requestInfo an object created from the redirect response from AAD comprising of the keys - parameters, requestType, stateMatch, stateResponse and valid.
-   * @param {Account} account account object for which scopes are consented for. The default account is the logged in account.
-   * @param {ClientInfo} clientInfo clientInfo received as part of the response comprising of fields uid and utid.
-   * @param {IdToken} idToken idToken received as part of the response.
-   * @ignore
-   * @private
-   */
-  /* tslint:disable:no-string-literal */
-  private saveAccessToken(response: AuthResponse, authority: string, parameters: any, clientInfo: string, idTokenObj: IdToken): AuthResponse {
-      let scope: string;
-      const accessTokenResponse = { ...response };
-      const clientObj: ClientInfo = new ClientInfo(clientInfo);
-      let expiration: number;
-
-      // if the response contains "scope"
-      if (parameters.hasOwnProperty("scope")) {
-      // read the scopes
-          scope = parameters["scope"];
-          const consentedScopes = scope.split(" ");
-
-          // retrieve all access tokens from the cache, remove the dup scores
-          const accessTokenCacheItems = this.cacheStorage.getAllAccessTokens(this.clientId, authority);
-
-          for (let i = 0; i < accessTokenCacheItems.length; i++) {
-              const accessTokenCacheItem = accessTokenCacheItems[i];
-
-              if (accessTokenCacheItem.key.homeAccountIdentifier === response.account.homeAccountIdentifier) {
-                  const cachedScopes = accessTokenCacheItem.key.scopes.split(" ");
-                  if (ScopeSet.isIntersectingScopes(cachedScopes, consentedScopes)) {
-                      this.cacheStorage.removeItem(JSON.stringify(accessTokenCacheItem.key));
-                  }
-              }
-          }
-=======
+          
             parentCallback(response, authErr);
         } catch (err) {
             this.logger.error("Error occurred in token received callback function: " + err);
             throw ClientAuthError.createErrorInCallbackFunction(err.toString());
         }
     }
->>>>>>> 3a7f5754
 
     /**
      * @hidden
@@ -1643,7 +1342,7 @@
                 accessTokenCacheItem = filteredItems[0];
             }
             else {
-                // if more than cached token is found
+                // if more than one cached token is found
                 throw ClientAuthError.createMultipleMatchingTokensInCacheError(scopes.toString());
             }
         }
@@ -1686,7 +1385,7 @@
 
     /**
      * @hidden
-     * Used to get a unique list of authoritues from the cache
+     * Used to get a unique list of authorities from the cache
      * @param {Array<AccessTokenCacheItem>}  accessTokenCacheItems - accessTokenCacheItems saved in the cache
      * @ignore
      */
@@ -1741,7 +1440,7 @@
 
     /**
      * @hidden
-     * Renews idtoken for app"s own backend when clientId is passed as a single scope in the scopes array.
+     * Renews idtoken for app's own backend when clientId is passed as a single scope in the scopes array.
      * @ignore
      */
     private renewIdToken(scopes: Array<string>, resolve: Function, reject: Function, account: Account, serverAuthenticationRequest: ServerRequestParameters): void {
