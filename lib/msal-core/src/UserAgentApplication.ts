--- conflicted
+++ resolved
@@ -400,22 +400,9 @@
       throw ClientConfigurationError.createRedirectCallbacksNotSetError();
     }
 
-<<<<<<< HEAD
     if (this._loginInProgress) {
       this._errorReceivedCallback(ClientAuthError.createLoginInProgressError(), this.getUserState(this._silentAuthenticationState));
       return;
-=======
-    // TODO: Replace with new validation pattern - This will come with Error
-    if (scopes) {
-      const isValidScope = this.validateInputScope(scopes);
-      if (isValidScope && !Utils.isEmpty(isValidScope)) {
-          if (this._tokenReceivedCallback) {
-              this._tokenReceivedCallback(ErrorDescription.inputScopesError, null, ErrorCodes.inputScopesError, Constants.idToken, this.getUserState(this._cacheStorage.getItem(Constants.stateLogin, this.storeAuthStateInCookie)));
-          return;
-        }
-      }
-      scopes = this.filterScopes(scopes);
->>>>>>> 89307c1c
     }
 
     // Validate and filter scopes (the validate function will throw if validation fails)
@@ -679,12 +666,8 @@
     const scope = scopes.join(" ").toLowerCase();
 
     // Generate a popup window
-<<<<<<< HEAD
-    var popUpWindow = this.openWindow("about:blank", "_blank", 1, this, resolve, reject);
-=======
     // TODO: Refactor this so that openWindow throws an error, loginPopupHelper rejects or resolves based on that action
     const popUpWindow = this.openWindow("about:blank", "_blank", 1, this, resolve, reject);
->>>>>>> 89307c1c
     if (!popUpWindow) {
       // We pass reject in openWindow, we reject there during an error
       return;
@@ -881,17 +864,10 @@
    */
   private openWindow(urlNavigate: string, title: string, interval: number, instance: this, resolve?: Function, reject?: Function): Window {
     // Generate a popup window
-<<<<<<< HEAD
     var popupWindow: Window;
     try {
       popupWindow = this.openPopup(urlNavigate, title, Constants.popUpWidth, Constants.popUpHeight);
     } catch (e) {
-=======
-    const popupWindow = this.openPopup(urlNavigate, title, Constants.popUpWidth, Constants.popUpHeight);
-
-    // if popupWindow is not valid, throw error
-    if (popupWindow == null) {
->>>>>>> 89307c1c
       instance._loginInProgress = false;
       instance._acquireTokenInProgress = false;
       this._logger.info(ErrorCodes.popUpWindowError + ":" + ErrorDescription.popUpWindowError);
@@ -1034,35 +1010,15 @@
         extraQueryParameters = Utils.constructUnifiedCacheExtraQueryParameter(idTokenObject, extraQueryParameters);
       }
 
-      let authenticationRequest: AuthenticationRequestParameters;
-      if (Utils.compareObjects(userObject, this.getUser())) {
-        if (scopes.indexOf(this.clientId) > -1) {
-          authenticationRequest = new AuthenticationRequestParameters(AuthorityFactory.CreateInstance(authority, this.validateAuthority), this.clientId, scopes, ResponseTypes.id_token, this.getRedirectUri(), this._state);
-        }
-        else {
-            authenticationRequest = new AuthenticationRequestParameters(AuthorityFactory.CreateInstance(authority, this.validateAuthority), this.clientId, scopes, ResponseTypes.token, this.getRedirectUri(), this._state);
-        }
-<<<<<<< HEAD
-      } else {
-          if (scopes.indexOf(this.clientId) > -1) {
-              authenticationRequest = new AuthenticationRequestParameters(AuthorityFactory.CreateInstance(authority, this.validateAuthority), this.clientId, scopes, ResponseTypes.id_token, this.getRedirectUri(), this._state);
-          }
-          else {
-              authenticationRequest = new AuthenticationRequestParameters(AuthorityFactory.CreateInstance(authority, this.validateAuthority), this.clientId, scopes, ResponseTypes.id_token_token, this.getRedirectUri(), this._state);
-          }
-      }
-=======
-
-        const responseType = this.getTokenType(userObject, scopes, true);
-        const authenticationRequest = new AuthenticationRequestParameters(
-          AuthorityFactory.CreateInstance(authority, this.validateAuthority),
-          this.clientId,
-          scopes,
-          responseType,
-          this.getRedirectUri(),
-          this._state
-        );
->>>>>>> 89307c1c
+      const responseType = this.getTokenType(userObject, scopes, true);
+      const authenticationRequest = new AuthenticationRequestParameters(
+        AuthorityFactory.CreateInstance(authority, this.validateAuthority),
+        this.clientId,
+        scopes,
+        responseType,
+        this.getRedirectUri(),
+        this._state
+      );
 
       const cacheResult = this.getCachedToken(authenticationRequest, userObject);
       // resolve/reject based on cacheResult
@@ -1484,14 +1440,10 @@
     // TODO: Refactor so that this or saveTokenFromHash function returns a response object
     const requestInfo = self.getRequestInfo(hash);
 
-<<<<<<< HEAD
-    let token: string = null, tokenResponseCallback: (errorDesc: string, token: string, error: string, tokenType: string) => void = null, tokenType: string, saveToken: boolean = true;
-=======
     let token: string = null;
-    let tokenReceivedCallback: (errorDesc: string, token: string, error: string, tokenType: string) => void = null;
+    let tokenResponseCallback: (errorDesc: string, token: string, error: string, tokenType: string) => void = null;
     let tokenType: string;
-
->>>>>>> 89307c1c
+    
     self._logger.info("Returned from redirect url");
     // If parent window is the msal instance which opened the current window
     if (window.parent !== window && window.parent.msal) {
