--- conflicted
+++ resolved
@@ -703,33 +703,26 @@
 
   //#region Response Helpers
 
-<<<<<<< HEAD
   static setResponseIdToken(originalResponse: AuthResponse, idTokenObj: IdToken) : AuthResponse {
+
+    let exp = Number(idTokenObj.expiration);
+    let currExpiresOn: Date;
+    if (exp && !originalResponse.expiresOn) {
+        currExpiresOn = new Date(exp * 1000);
+    }
+    else {
+        currExpiresOn = originalResponse.expiresOn;
+    }
 
     return {
       ...originalResponse,
       idToken: idTokenObj,
       idTokenClaims: idTokenObj.claims,
       uniqueId: idTokenObj.objectId || idTokenObj.subject,
-      tenantId: idTokenObj.tenantId
+      tenantId: idTokenObj.tenantId,
+      expiresOn: currExpiresOn
     };
 
-=======
-  static setResponseIdToken(originalResponse: AuthResponse, idToken: IdToken) : AuthResponse {
-    var response = { ...originalResponse };
-    response.idToken = idToken;
-    if (response.idToken.objectId) {
-      response.uniqueId = response.idToken.objectId;
-    } else {
-      response.uniqueId = response.idToken.subject;
-    }
-    response.tenantId = response.idToken.tenantId;
-    let exp = Number(response.idToken.expiration);
-    if (exp && !response.expiresOn) {
-      response.expiresOn = new Date(exp * 1000);
-    }
-    return response;
->>>>>>> dc41c740
   }
 
   //#endregion
