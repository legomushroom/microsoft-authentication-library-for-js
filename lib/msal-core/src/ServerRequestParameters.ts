--- conflicted
+++ resolved
@@ -1,11 +1,7 @@
 // Copyright (c) Microsoft Corporation. All rights reserved.
 // Licensed under the MIT License.
 
-<<<<<<< HEAD
 import { Authority } from "./authority/Authority";
-import { Utils } from "./utils/Utils";
-=======
-import { Authority } from "./Authority";
 import { CryptoUtils } from "./utils/CryptoUtils";
 import { AuthenticationParameters, validateClaimsRequest } from "./AuthenticationParameters";
 import { StringDict } from "./MsalTypes"
@@ -13,7 +9,6 @@
 import { SSOTypes, Constants, PromptState, BlacklistedEQParams, libraryVersion } from "./utils/Constants";
 import { ClientConfigurationError } from "./error/ClientConfigurationError";
 import { StringUtils } from "./utils/StringUtils";
->>>>>>> a9e15551
 
 /**
  * Nonce: OIDC Nonce definition: https://openid.net/specs/openid-connect-core-1_0.html#IDToken
