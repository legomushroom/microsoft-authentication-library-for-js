import { TimeUtils } from "../src/utils/TimeUtils";

// Test Tokens
export const TEST_TOKENS = {
    // idTokens referenced from MSFT docs: https://docs.microsoft.com/en-us/azure/active-directory/develop/id-tokens
    // accessTokens referenced from MSFT docs: https://docs.microsoft.com/en-us/azure/active-directory/develop/access-tokens
    IDTOKEN_V1: "eyJ0eXAiOiJKV1QiLCJhbGciOiJSUzI1NiIsIng1dCI6IjdfWnVmMXR2a3dMeFlhSFMzcTZsVWpVWUlHdyIsImtpZCI6IjdfWnVmMXR2a3dMeFlhSFMzcTZsVWpVWUlHdyJ9.eyJhdWQiOiJiMTRhNzUwNS05NmU5LTQ5MjctOTFlOC0wNjAxZDBmYzljYWEiLCJpc3MiOiJodHRwczovL3N0cy53aW5kb3dzLm5ldC9mYTE1ZDY5Mi1lOWM3LTQ0NjAtYTc0My0yOWYyOTU2ZmQ0MjkvIiwiaWF0IjoxNTM2Mjc1MTI0LCJuYmYiOjE1MzYyNzUxMjQsImV4cCI6MTUzNjI3OTAyNCwiYWlvIjoiQVhRQWkvOElBQUFBcXhzdUIrUjREMnJGUXFPRVRPNFlkWGJMRDlrWjh4ZlhhZGVBTTBRMk5rTlQ1aXpmZzN1d2JXU1hodVNTajZVVDVoeTJENldxQXBCNWpLQTZaZ1o5ay9TVTI3dVY5Y2V0WGZMT3RwTnR0Z2s1RGNCdGsrTExzdHovSmcrZ1lSbXY5YlVVNFhscGhUYzZDODZKbWoxRkN3PT0iLCJhbXIiOlsicnNhIl0sImVtYWlsIjoiYWJlbGlAbWljcm9zb2Z0LmNvbSIsImZhbWlseV9uYW1lIjoiTGluY29sbiIsImdpdmVuX25hbWUiOiJBYmUiLCJpZHAiOiJodHRwczovL3N0cy53aW5kb3dzLm5ldC83MmY5ODhiZi04NmYxLTQxYWYtOTFhYi0yZDdjZDAxMWRiNDcvIiwiaXBhZGRyIjoiMTMxLjEwNy4yMjIuMjIiLCJuYW1lIjoiYWJlbGkiLCJub25jZSI6IjEyMzUyMyIsIm9pZCI6IjA1ODMzYjZiLWFhMWQtNDJkNC05ZWMwLTFiMmJiOTE5NDQzOCIsInJoIjoiSSIsInN1YiI6IjVfSjlyU3NzOC1qdnRfSWN1NnVlUk5MOHhYYjhMRjRGc2dfS29vQzJSSlEiLCJ0aWQiOiJmYTE1ZDY5Mi1lOWM3LTQ0NjAtYTc0My0yOWYyOTU2ZmQ0MjkiLCJ1bmlxdWVfbmFtZSI6IkFiZUxpQG1pY3Jvc29mdC5jb20iLCJ1dGkiOiJMeGVfNDZHcVRrT3BHU2ZUbG40RUFBIiwidmVyIjoiMS4wIn0=.UJQrCA6qn2bXq57qzGX_-D3HcPHqBMOKDPx4su1yKRLNErVD8xkxJLNLVRdASHqEcpyDctbdHccu6DPpkq5f0ibcaQFhejQNcABidJCTz0Bb2AbdUCTqAzdt9pdgQvMBnVH1xk3SCM6d4BbT4BkLLj10ZLasX7vRknaSjE_C5DI7Fg4WrZPwOhII1dB0HEZ_qpNaYXEiy-o94UJ94zCr07GgrqMsfYQqFR7kn-mn68AjvLcgwSfZvyR_yIK75S_K37vC3QryQ7cNoafDe9upql_6pB2ybMVlgWPs_DmbJ8g0om-sPlwyn74Cc1tW3ze-Xptw_2uVdPgWyqfuWAfq6Q",
    IDTOKEN_V2: "eyJ0eXAiOiJKV1QiLCJhbGciOiJSUzI1NiIsImtpZCI6IjFMVE16YWtpaGlSbGFfOHoyQkVKVlhlV01xbyJ9.eyJ2ZXIiOiIyLjAiLCJpc3MiOiJodHRwczovL2xvZ2luLm1pY3Jvc29mdG9ubGluZS5jb20vOTE4ODA0MGQtNmM2Ny00YzViLWIxMTItMzZhMzA0YjY2ZGFkL3YyLjAiLCJzdWIiOiJBQUFBQUFBQUFBQUFBQUFBQUFBQUFJa3pxRlZyU2FTYUZIeTc4MmJidGFRIiwiYXVkIjoiNmNiMDQwMTgtYTNmNS00NmE3LWI5OTUtOTQwYzc4ZjVhZWYzIiwiZXhwIjoxNTM2MzYxNDExLCJpYXQiOjE1MzYyNzQ3MTEsIm5iZiI6MTUzNjI3NDcxMSwibmFtZSI6IkFiZSBMaW5jb2xuIiwicHJlZmVycmVkX3VzZXJuYW1lIjoiQWJlTGlAbWljcm9zb2Z0LmNvbSIsIm9pZCI6IjAwMDAwMDAwLTAwMDAtMDAwMC02NmYzLTMzMzJlY2E3ZWE4MSIsInRpZCI6IjMzMzgwNDBkLTZjNjctNGM1Yi1iMTEyLTM2YTMwNGI2NmRhZCIsIm5vbmNlIjoiMTIzNTIzIiwiYWlvIjoiRGYyVVZYTDFpeCFsTUNXTVNPSkJjRmF0emNHZnZGR2hqS3Y4cTVnMHg3MzJkUjVNQjVCaXN2R1FPN1lXQnlqZDhpUURMcSFlR2JJRGFreXA1bW5PcmNkcUhlWVNubHRlcFFtUnA2QUlaOGpZIn0=.1AFWW-Ck5nROwSlltm7GzZvDwUkqvhSQpm55TQsmVo9Y59cLhRXpvB8n-55HCr9Z6G_31_UbeUkoz612I2j_Sm9FFShSDDjoaLQr54CreGIJvjtmS3EkK9a7SJBbcpL1MpUtlfygow39tFjY7EVNW9plWUvRrTgVk7lYLprvfzw-CIqw3gHC-T7IK_m_xkr08INERBtaecwhTeN4chPC4W3jdmw_lIxzC48YoQ0dB1L9-ImX98Egypfrlbm0IBL5spFzL6JDZIRRJOu8vecJvj1mq-IUhGt0MacxX8jdxYLP-KUu2d9MbNKpCKJuZ7p8gwTL5B7NlUdh_dmSviPWrw",
    IDTOKEN_V2_NEWCLAIM: "eyJ0eXAiOiJKV1QiLCJhbGciOiJSUzI1NiIsImtpZCI6IjFMVE16YWtpaGlSbGFfOHoyQkVKVlhlV01xbyJ9.ewogICJ2ZXIiOiAiMi4wIiwKICAiaXNzIjogImh0dHBzOi8vbG9naW4ubWljcm9zb2Z0b25saW5lLmNvbS85MTg4MDQwZC02YzY3LTRjNWItYjExMi0zNmEzMDRiNjZkYWQvdjIuMCIsCiAgInN1YiI6ICJBQUFBQUFBQUFBQUFBQUFBQUFBQUFJa3pxRlZyU2FTYUZIeTc4MmJidGFRIiwKICAiYXVkIjogIjZjYjA0MDE4LWEzZjUtNDZhNy1iOTk1LTk0MGM3OGY1YWVmMyIsCiAgImV4cCI6IDE1MzYzNjE0MTEsCiAgImlhdCI6IDE1MzYyNzQ3MTEsCiAgIm5iZiI6IDE1MzYyNzQ3MTEsCiAgIm5hbWUiOiAiQWJlIExpbmNvbG4iLAogICJwcmVmZXJyZWRfdXNlcm5hbWUiOiAiQWJlTGlAbWljcm9zb2Z0LmNvbSIsCiAgIm9pZCI6ICIwMDAwMDAwMC0wMDAwLTAwMDAtNjZmMy0zMzMyZWNhN2VhODEiLAogICJlbWFpbCI6ICJBYmVMaUBtaWNyb3NvZnQuY29tIiwKICAidGlkIjogIjMzMzgwNDBkLTZjNjctNGM1Yi1iMTEyLTM2YTMwNGI2NmRhZCIsCiAgIm5vbmNlIjogIjEyMzUyMyIsCiAgImFpbyI6ICJEZjJVVlhMMWl4IWxNQ1dNU09KQmNGYXR6Y0dmdkZHaGpLdjhxNWcweDczMmRSNU1CNUJpc3ZHUU83WVdCeWpkOGlRRExxIWVHYklEYWt5cDVtbk9yY2RxSGVZU25sdGVwUW1ScDZBSVo4alkiCn0=.1AFWW-Ck5nROwSlltm7GzZvDwUkqvhSQpm55TQsmVo9Y59cLhRXpvB8n-55HCr9Z6G_31_UbeUkoz612I2j_Sm9FFShSDDjoaLQr54CreGIJvjtmS3EkK9a7SJBbcpL1MpUtlfygow39tFjY7EVNW9plWUvRrTgVk7lYLprvfzw-CIqw3gHC-T7IK_m_xkr08INERBtaecwhTeN4chPC4W3jdmw_lIxzC48YoQ0dB1L9-ImX98Egypfrlbm0IBL5spFzL6JDZIRRJOu8vecJvj1mq-IUhGt0MacxX8jdxYLP-KUu2d9MbNKpCKJuZ7p8gwTL5B7NlUdh_dmSviPWrw",
    ACCESSTOKEN: "eyJ0eXAiOiJKV1QiLCJhbGciOiJSUzI1NiIsImtpZCI6Imk2bEdrM0ZaenhSY1ViMkMzbkVRN3N5SEpsWSJ9.eyJhdWQiOiI2ZTc0MTcyYi1iZTU2LTQ4NDMtOWZmNC1lNjZhMzliYjEyZTMiLCJpc3MiOiJodHRwczovL2xvZ2luLm1pY3Jvc29mdG9ubGluZS5jb20vNzJmOTg4YmYtODZmMS00MWFmLTkxYWItMmQ3Y2QwMTFkYjQ3L3YyLjAiLCJpYXQiOjE1MzcyMzEwNDgsIm5iZiI6MTUzNzIzMTA0OCwiZXhwIjoxNTM3MjM0OTQ4LCJhaW8iOiJBWFFBaS84SUFBQUF0QWFaTG8zQ2hNaWY2S09udHRSQjdlQnE0L0RjY1F6amNKR3hQWXkvQzNqRGFOR3hYZDZ3TklJVkdSZ2hOUm53SjFsT2NBbk5aY2p2a295ckZ4Q3R0djMzMTQwUmlvT0ZKNGJDQ0dWdW9DYWcxdU9UVDIyMjIyZ0h3TFBZUS91Zjc5UVgrMEtJaWpkcm1wNjlSY3R6bVE9PSIsImF6cCI6IjZlNzQxNzJiLWJlNTYtNDg0My05ZmY0LWU2NmEzOWJiMTJlMyIsImF6cGFjciI6IjAiLCJuYW1lIjoiQWJlIExpbmNvbG4iLCJvaWQiOiI2OTAyMjJiZS1mZjFhLTRkNTYtYWJkMS03ZTRmN2QzOGU0NzQiLCJwcmVmZXJyZWRfdXNlcm5hbWUiOiJhYmVsaUBtaWNyb3NvZnQuY29tIiwicmgiOiJJIiwic2NwIjoiYWNjZXNzX2FzX3VzZXIiLCJzdWIiOiJIS1pwZmFIeVdhZGVPb3VZbGl0anJJLUtmZlRtMjIyWDVyclYzeERxZktRIiwidGlkIjoiNzJmOTg4YmYtODZmMS00MWFmLTkxYWItMmQ3Y2QwMTFkYjQ3IiwidXRpIjoiZnFpQnFYTFBqMGVRYTgyUy1JWUZBQSIsInZlciI6IjIuMCJ9.pj4N-w_3Us9DrBLfpCt"
};

// Test CLIENT_INFO
export const TEST_DATA_CLIENT_INFO = {
    TEST_UID: "123-test-uid",
    TEST_UTID: "456-test-utid",
    TEST_DECODED_CLIENT_INFO: `{"uid":"123-test-uid","utid":"456-test-utid"}`,
    TEST_INVALID_JSON_CLIENT_INFO: `{"uid":"123-test-uid""utid":"456-test-utid"}`,
    TEST_RAW_CLIENT_INFO: "eyJ1aWQiOiIxMjMtdGVzdC11aWQiLCJ1dGlkIjoiNDU2LXRlc3QtdXRpZCJ9",
    TEST_CLIENT_INFO_B64ENCODED: "eyJ1aWQiOiIxMjM0NSIsInV0aWQiOiI2Nzg5MCJ9",
    TEST_HOME_ACCOUNT_ID: "MTIzLXRlc3QtdWlk.NDU2LXRlc3QtdXRpZA=="
};

// Test URIs
export const TEST_URIS = {
    DEFAULT_INSTANCE: "https://login.microsoftonline.com/",
    ALTERNATE_INSTANCE: "https://login.windows.net/",
    TEST_REDIR_URI: "https://localhost:8081/redirect.html",
    TEST_LOGOUT_URI: "https://localhost:8081/logout.html",
    TEST_AUTH_ENDPT: "https://login.microsoftonline.com/common/oauth2/v2.0/authorize"
};

// Test Expiration Vals
export const TEST_TOKEN_LIFETIMES = {
    DEFAULT_EXPIRES_IN: 3599,
    BASELINE_DATE_CHECK: TimeUtils.now(),
    TEST_ID_TOKEN_EXP: 1536361411,
    TEST_ACCESS_TOKEN_EXP: 1537234948
};

// Test Hashes
export const TEST_HASHES = {
    TEST_SUCCESS_ID_TOKEN_HASH: `#id_token=${TEST_TOKENS.IDTOKEN_V2}&client_info=${TEST_DATA_CLIENT_INFO.TEST_RAW_CLIENT_INFO}&state=RANDOM-GUID-HERE|`,
    TEST_SUCCESS_ACCESS_TOKEN_HASH: `#access_token=${TEST_TOKENS.ACCESSTOKEN}&id_token=${TEST_TOKENS.IDTOKEN_V2}&scope=test&expiresIn=${TEST_TOKEN_LIFETIMES.DEFAULT_EXPIRES_IN}&client_info=${TEST_DATA_CLIENT_INFO.TEST_RAW_CLIENT_INFO}&state=RANDOM-GUID-HERE|`,
    TEST_ERROR_HASH: "#error=error_code&error_description=msal+error+description&state=RANDOM-GUID-HERE|",
    TEST_INTERACTION_REQ_ERROR_HASH1: "#error=interaction_required&error_description=msal+error+description&state=RANDOM-GUID-HERE|",
    TEST_INTERACTION_REQ_ERROR_HASH2: "#error=interaction_required&error_description=msal+error+description+interaction_required&state=RANDOM-GUID-HERE|",
    TEST_LOGIN_REQ_ERROR_HASH1: "#error=login_required&error_description=msal+error+description&state=RANDOM-GUID-HERE|",
    TEST_LOGIN_REQ_ERROR_HASH2: "#error=login_required&error_description=msal+error+description+login_required&state=RANDOM-GUID-HERE|",
    TEST_CONSENT_REQ_ERROR_HASH1: "#error=consent_required&error_description=msal+error+description&state=RANDOM-GUID-HERE|",
    TEST_CONSENT_REQ_ERROR_HASH2: "#error=consent_required&error_description=msal+error+description+consent_required&state=RANDOM-GUID-HERE|"
};

// Test MSAL config params
export const TEST_CONFIG = {
    TENANT: "common",
    MSAL_CLIENT_ID: "0813e1d1-ad72-46a9-8665-399bba48c201",
    MSAL_TENANT_ID: "3338040d-6c67-4c5b-b112-36a304b66dad",
    validAuthority: TEST_URIS.DEFAULT_INSTANCE + "common",
    alternateValidAuthority: TEST_URIS.ALTERNATE_INSTANCE + "common",
    applicationName: "msal.js-tests",
    applicationVersion: "msal.js-tests.1.0.fake",
    STATE: "1234"
};

<<<<<<< HEAD
// Test OpenID config response
export const validOpenIdConfigurationResponse: ITenantDiscoveryResponse = {
    AuthorizationEndpoint: `${TEST_CONFIG.validAuthority}/oauth2/v2.0/authorize`,
    EndSessionEndpoint: `https://end_session_endpoint`,
    Issuer: `https://fakeIssuer`
};

=======
export const TEST_RESPONSE_TYPE = {
    id_token: "id_token",
    token: "token",
    id_token_token: "id_token token"
}
>>>>>>> a9e15551
<|MERGE_RESOLUTION|>--- conflicted
+++ resolved
@@ -63,7 +63,6 @@
     STATE: "1234"
 };
 
-<<<<<<< HEAD
 // Test OpenID config response
 export const validOpenIdConfigurationResponse: ITenantDiscoveryResponse = {
     AuthorizationEndpoint: `${TEST_CONFIG.validAuthority}/oauth2/v2.0/authorize`,
@@ -71,10 +70,8 @@
     Issuer: `https://fakeIssuer`
 };
 
-=======
 export const TEST_RESPONSE_TYPE = {
     id_token: "id_token",
     token: "token",
     id_token_token: "id_token token"
 }
->>>>>>> a9e15551
