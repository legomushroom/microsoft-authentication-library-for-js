import * as Mocha from "mocha";
import { expect } from "chai";
import {
    UserAgentApplication,
    Constants,
    AuthenticationParameters,
    Account,
    Configuration,
    AuthError,
    ClientAuthError,
    ClientConfigurationError,
    ServerError,
    Authority,
    AuthResponse,
    InteractionRequiredAuthError
} from "../src/index";
import sinon from "sinon";
import { ITenantDiscoveryResponse } from "../src/authority/ITenantDiscoveryResponse";
import { AuthCache } from "../src/cache/AuthCache";
import { AccessTokenKey } from "../src/cache/AccessTokenKey";
import { AccessTokenValue } from "../src/cache/AccessTokenValue";
<<<<<<< HEAD
import { SSOTypes, TemporaryCacheKeys, PersistentCacheKeys, ServerHashParamKeys, RequestStatus } from "../src/utils/Constants";
=======
import { SSOTypes, TemporaryCacheKeys, PersistentCacheKeys, ServerHashParamKeys, RequestStatus, INTERACTION_STATUS } from "../src/utils/Constants";
>>>>>>> 699483eb
import { WindowUtils } from "../src/utils/WindowUtils";
import { ClientAuthErrorMessage } from "../src/error/ClientAuthError";
import { ClientConfigurationErrorMessage } from "../src/error/ClientConfigurationError";
import { InteractionRequiredAuthErrorMessage } from "../src/error/InteractionRequiredAuthError";
import { ServerRequestParameters } from "../src/ServerRequestParameters";
import { TEST_URIS, TEST_DATA_CLIENT_INFO, TEST_HASHES, TEST_TOKENS, TEST_CONFIG, TEST_TOKEN_LIFETIMES } from "./TestConstants";
import { IdToken } from "../src/IdToken";
import { TimeUtils } from "../src/utils/TimeUtils";

type kv = {
    [key: string]: string;
};

describe("UserAgentApplication.ts Class", function () {

    // Test state params
    const TEST_USER_STATE_NUM = "1234";
    const TEST_USER_STATE_URL = "https://docs.microsoft.com/en-us/azure/active-directory/develop/v2-oauth2-implicit-grant-flow/scope1";

    // Test Unique Params
    const TEST_NONCE = "123523";
    const IDTOKEN_OID = "00000000-0000-0000-66f3-3332eca7ea81";
    const TEST_UNIQUE_ID = IDTOKEN_OID;

    // Test Hash Params
    const TEST_ERROR_CODE = "error_code";
    const TEST_ERROR_DESC = "msal error description";

    const TEST_ACCESS_DENIED = "access_denied";
    const TEST_SERVER_ERROR_SUBCODE_CANCEL = "#error=access_denied&error_subcode=cancel&state=RANDOM-GUID-HERE|";

    // Test SSO params
    const TEST_LOGIN_HINT = "test@test.com";
    const TEST_SID = "1234-5678";

    // Sample OpenId Configurations
    const validOpenIdConfigString = `{"authorization_endpoint":"${TEST_CONFIG.validAuthority}/oauth2/v2.0/authorize","token_endpoint":"https://token_endpoint","issuer":"https://fakeIssuer", "end_session_endpoint":"https://end_session_endpoint"}`;
    const validOpenIdConfigurationResponse: ITenantDiscoveryResponse = {
        AuthorizationEndpoint: `${TEST_CONFIG.validAuthority}/oauth2/v2.0/authorize`,
        EndSessionEndpoint: "https://end_session_endpoint",
        Issuer: "https://fakeIssuer"
    };

    const oldWindowLocation = window.location;

    let msal: UserAgentApplication;

    const authCallback = function (error: AuthError, response: AuthResponse) {
        if (error) {
            console.error(error);
        } else {
            console.log(response);
        }
    };

    const tokenReceivedCallback = function (response: AuthResponse) {
        console.log(response);
    };

    const errorReceivedCallback = function (error: AuthError, state: string) {
        if (error) {
            console.error(error);
        } else {
            console.log(state);
        }
    };

    const setAuthInstanceStubs = function () {
        sinon.restore();
        sinon.stub(msal.getAuthorityInstance(), "resolveEndpointsAsync").callsFake(function () : Promise<Authority> {
            return new Promise((resolve, reject) => {
                return resolve(msal.getAuthorityInstance());
            });
        });
        sinon.stub(msal.getAuthorityInstance(), "AuthorizationEndpoint").value(validOpenIdConfigurationResponse.AuthorizationEndpoint);
        sinon.stub(msal.getAuthorityInstance(), "EndSessionEndpoint").value(validOpenIdConfigurationResponse.EndSessionEndpoint);
        sinon.stub(msal.getAuthorityInstance(), "SelfSignedJwtAudience").value(validOpenIdConfigurationResponse.Issuer);
        sinon.stub(WindowUtils, "isInIframe").returns(false);
    };

    const setUtilUnifiedCacheQPStubs = function (params: kv) {
        sinon.stub(ServerRequestParameters.prototype, <any>"constructUnifiedCacheQueryParameter").returns(params);
        sinon.stub(ServerRequestParameters.prototype, <any>"addSSOParameter").returns(params);
    };

    let cacheStorage: AuthCache;
    let accessTokenKey : AccessTokenKey;
    let accessTokenValue : AccessTokenValue;
    let account : Account;

    const setTestCacheItems = function () {
        accessTokenKey = {
            authority: TEST_CONFIG.validAuthority,
            clientId: "0813e1d1-ad72-46a9-8665-399bba48c201",
            scopes: "S1",
            homeAccountIdentifier: TEST_DATA_CLIENT_INFO.TEST_HOME_ACCOUNT_ID
        };
        accessTokenValue = {
            accessToken: TEST_TOKENS.ACCESSTOKEN,
            idToken: TEST_TOKENS.IDTOKEN_V2,
            expiresIn: "150000000000000",
            homeAccountIdentifier: TEST_DATA_CLIENT_INFO.TEST_HOME_ACCOUNT_ID
        };
        account = {
            accountIdentifier: "1234",
            environment: "js",
            homeAccountIdentifier: TEST_DATA_CLIENT_INFO.TEST_HOME_ACCOUNT_ID,
            idToken: new IdToken(TEST_TOKENS.IDTOKEN_V2).claims,
            idTokenClaims: new IdToken(TEST_TOKENS.IDTOKEN_V2).claims,
            name: "Abe Lincoln",
            sid: "123451435",
            userName: "AbeLi@microsoft.com"
        };
    };

    describe("Telemetry in UserAgenApplication", () => {
        it("configure telemtry in UAA happy case smoke test", () => {
            msal = new UserAgentApplication({
                auth: {
                    clientId: TEST_CONFIG.MSAL_CLIENT_ID
                },
                system: {
                    telemetry: {
                        applicationName: TEST_CONFIG.applicationName,
                        applicationVersion: TEST_CONFIG.applicationVersion,
                        telemetryEmitter: event => {}
                    }
                }
            });
        });
        it.skip("configure telemtry in UAA missing configuration throws config error", () => {
            const configureTestCase = () => msal = new UserAgentApplication({
                auth: {
                    clientId: TEST_CONFIG.MSAL_CLIENT_ID,
                },
                system: {
                    // @ts-ignore
                    telemetry: {
                        applicationName: TEST_CONFIG.applicationName,
                        applicationVersion: TEST_CONFIG.applicationVersion,
                    }
                }
            });
            expect(configureTestCase).to.throw(ClientConfigurationError);
        });
        it("telemetry manager exists in UAA when configured", () => {
            msal = new UserAgentApplication({
                auth: {
                    clientId: TEST_CONFIG.MSAL_CLIENT_ID
                },
                system: {
                    telemetry: {
                        applicationName: TEST_CONFIG.applicationName,
                        applicationVersion: TEST_CONFIG.applicationVersion,
                        telemetryEmitter: event => {}
                    }
                }
            });
            // @ts-ignore
            expect(msal.telemetryManager).to.not.be.undefined;
            // @ts-ignore
            expect(msal.telemetryManager).to.not.be.null;
        });
        it("telemetry manager doesn't exis in UAA when not configured", () => {
            msal = new UserAgentApplication({
                auth: {
                    clientId: TEST_CONFIG.MSAL_CLIENT_ID
                }
            });
            // @ts-ignore
            expect(msal.telemetryManager).to.be.null;
        });
    });

    describe("Redirect Flow Unit Tests", function () {
        beforeEach(function() {
            cacheStorage = new AuthCache(TEST_CONFIG.MSAL_CLIENT_ID, "sessionStorage", true);
            const config: Configuration = {
                auth: {
                    clientId: TEST_CONFIG.MSAL_CLIENT_ID,
                    redirectUri: TEST_URIS.TEST_REDIR_URI
                }
            };
            msal = new UserAgentApplication(config);
            setAuthInstanceStubs();
            setTestCacheItems();

            delete window.location;
        });

        afterEach(function () {
            cacheStorage.clear();
            sinon.restore();
            window.location = oldWindowLocation;
        });

        it("throws error if loginRedirect is called without calling setRedirectCallbacks", function (done) {
            expect(msal.getRedirectUri()).to.be.equal(TEST_URIS.TEST_REDIR_URI);
            expect(msal.loginRedirect.bind(msal)).to.throw(ClientConfigurationError);
            done();
        });

        it("throws error if null argument is passed to either argument of setRedirectCallbacks", (done) => {
            expect(() => msal.handleRedirectCallback(null)).to.throw(ClientConfigurationError);
            done();
        });

        it("navigates user to login and prompt parameter is not passed by default", (done) => {
            window.location = {
                ...oldWindowLocation,
                replace: function (url) {
                    try {
                        expect(url).to.include(TEST_URIS.DEFAULT_INSTANCE + TEST_CONFIG.TENANT + "/oauth2/v2.0/authorize?response_type=id_token&scope=openid%20profile");
                        expect(url).to.include("&client_id=" + TEST_CONFIG.MSAL_CLIENT_ID);
                        expect(url).to.include("&redirect_uri=" + encodeURIComponent(msal.getRedirectUri()));
                        expect(url).to.include("&state");
                        expect(url).to.include("&client_info=1");
                        expect(url).not.to.include(Constants.prompt_select_account);
                        expect(url).not.to.include(Constants.prompt_none);
                        done();
                    } catch (e) {
                        console.error(e);
                    }
                }
            };
            msal.handleRedirectCallback(authCallback);
            expect(msal.getRedirectUri()).to.be.equal(TEST_URIS.TEST_REDIR_URI);
            msal.loginRedirect({});
        });

        it("navigates user to login and prompt=select_account parameter is passed in request", (done) => {
            window.location = {
                ...oldWindowLocation,
                replace: function (url) {
                    try {
                        expect(url).to.include(TEST_URIS.DEFAULT_INSTANCE + TEST_CONFIG.TENANT + "/oauth2/v2.0/authorize?response_type=id_token&scope=openid%20profile");
                        expect(url).to.include("&client_id=" + TEST_CONFIG.MSAL_CLIENT_ID);
                        expect(url).to.include("&redirect_uri=" + encodeURIComponent(msal.getRedirectUri()));
                        expect(url).to.include("&state");
                        expect(url).to.include("&client_info=1");
                        expect(url).to.include(Constants.prompt_select_account);
                        expect(url).not.to.include(Constants.prompt_none);
                        done();
                    } catch (e) {
                        console.error(e);
                    }
                }
            };
            msal.handleRedirectCallback(authCallback);
            expect(msal.getRedirectUri()).to.be.equal(TEST_URIS.TEST_REDIR_URI);

            const request: AuthenticationParameters = { prompt: "select_account" };
            msal.loginRedirect(request);
        });

        it("navigates user to login and prompt=none parameter is passed in request", (done) => {
            window.location = {
                ...oldWindowLocation,
                replace: function (url) {
                    try {
                        expect(url).to.include(TEST_URIS.DEFAULT_INSTANCE + TEST_CONFIG.TENANT + "/oauth2/v2.0/authorize?response_type=id_token&scope=openid%20profile");
                        expect(url).to.include("&client_id=" + TEST_CONFIG.MSAL_CLIENT_ID);
                        expect(url).to.include("&redirect_uri=" + encodeURIComponent(msal.getRedirectUri()));
                        expect(url).to.include("&state");
                        expect(url).to.include("&client_info=1");
                        expect(url).not.to.include(Constants.prompt_select_account);
                        expect(url).to.include(Constants.prompt_none);
                        done();
                    } catch (e) {
                        console.error(e);
                    }
                }
            };
            msal.handleRedirectCallback(authCallback);
            expect(msal.getRedirectUri()).to.be.equal(TEST_URIS.TEST_REDIR_URI);

            const request: AuthenticationParameters = { prompt: "none" };
            msal.loginRedirect(request);
        });

        it("tests if hint parameters are added when account object is passed in request", function (done) {
            const accountObj: Account = {
                homeAccountIdentifier: "MTIzNA==.NTY3OA==",
                accountIdentifier: "1234",
                userName: "some_id",
                name: null,
                idToken: null,
                idTokenClaims: null,
                sid: null,
                environment: null
            };
            window.location = {
                ...oldWindowLocation,
                replace: function (url) {
                    try {
                        expect(url).to.include(TEST_URIS.DEFAULT_INSTANCE + TEST_CONFIG.TENANT + "/oauth2/v2.0/authorize?response_type=id_token&scope=openid%20profile");
                        expect(url).to.include("&client_id=" + TEST_CONFIG.MSAL_CLIENT_ID);
                        expect(url).to.include("&redirect_uri=" + encodeURIComponent(msal.getRedirectUri()));
                        expect(url).to.include("&state");
                        expect(url).to.include("&client_info=1");
                        expect(url).to.include("&login_hint=" + "some_id");
                        expect(url).to.include("&login_req=1234");
                        expect(url).to.include("&domain_req=5678");
                        expect(url).to.include("&domain_hint");
                        expect(url).to.include(Constants.prompt_select_account);
                        expect(url).to.not.include(Constants.prompt_none);
                        done();
                    } catch (e) {
                        console.error(e);
                    }
                }
            };
            msal.handleRedirectCallback(authCallback);
            expect(msal.getRedirectUri()).to.be.equal(TEST_URIS.TEST_REDIR_URI);
            const tokenRequest: AuthenticationParameters = {
                prompt: "select_account",
                account: accountObj
            };
            msal.loginRedirect(tokenRequest);
        });

        it("tests that claims is added to the url when passed in request object", function (done) {
            const claimsRequestObj: any = {
                "accessToken": {
                    "test": null
                }
            };
            const tokenRequest: AuthenticationParameters = {
                claimsRequest: JSON.stringify(claimsRequestObj)
            };
            window.location = {
                ...oldWindowLocation,
                replace: function (url) {
                    try {
                        expect(url).to.include(TEST_URIS.DEFAULT_INSTANCE + TEST_CONFIG.TENANT + "/oauth2/v2.0/authorize?response_type=id_token&scope=openid%20profile");
                        expect(url).to.include("&client_id=" + TEST_CONFIG.MSAL_CLIENT_ID);
                        expect(url).to.include("&redirect_uri=" + encodeURIComponent(msal.getRedirectUri()));
                        expect(url).to.include("&state");
                        expect(url).to.include("&client_info=1");
                        expect(url).to.include("&claims=" + encodeURIComponent(tokenRequest.claimsRequest));
                        done();
                    } catch (e) {
                        console.error(e);
                    }
                }
            };
            msal.handleRedirectCallback(tokenReceivedCallback, errorReceivedCallback);
            expect(msal.getRedirectUri()).to.be.equal(TEST_URIS.TEST_REDIR_URI);
            msal.loginRedirect(tokenRequest);
        });

        it("tests that claims is added to the url when passed in extraQueryParameters", function (done) {
            const claimsRequestObj: any = {
                "accessToken": {
                    "test": null
                }
            };
            const tokenRequest: AuthenticationParameters = {
                extraQueryParameters: {
                    claims: JSON.stringify(claimsRequestObj)
                }
            };
            window.location = {
                ...oldWindowLocation,
                replace: function (url) {
                    try {
                        expect(url).to.include(TEST_URIS.DEFAULT_INSTANCE + TEST_CONFIG.TENANT + "/oauth2/v2.0/authorize?response_type=id_token&scope=openid%20profile");
                        expect(url).to.include("&client_id=" + TEST_CONFIG.MSAL_CLIENT_ID);
                        expect(url).to.include("&redirect_uri=" + encodeURIComponent(msal.getRedirectUri()));
                        expect(url).to.include("&state");
                        expect(url).to.include("&client_info=1");
                        expect(url).to.include("&claims=" + encodeURIComponent(tokenRequest.extraQueryParameters.claims));
                        done();
                    } catch (e) {
                        console.error(e);
                    }
                }
            };
            msal.handleRedirectCallback(tokenReceivedCallback, errorReceivedCallback);
            expect(msal.getRedirectUri()).to.be.equal(TEST_URIS.TEST_REDIR_URI);
            msal.loginRedirect(tokenRequest);
        });

        it("removes claims from extraQueryParameters when passed in extraQueryParameters and request object", function (done) {
            const claimsRequestObj: any = {
                "accessToken": {
                    "test": null
                }
            };
            const claimsRequestObj2: any = {
                "accessToken": {
                    "test2": null
                }
            };
            const tokenRequest: AuthenticationParameters = {
                claimsRequest: JSON.stringify(claimsRequestObj),
                extraQueryParameters: {
                    claims: JSON.stringify(claimsRequestObj2)
                }
            };
            window.location = {
                ...oldWindowLocation,
                replace: function (url) {
                    try {
                        expect(url).to.include(TEST_URIS.DEFAULT_INSTANCE + TEST_CONFIG.TENANT + "/oauth2/v2.0/authorize?response_type=id_token&scope=openid%20profile");
                        expect(url).to.include("&client_id=" + TEST_CONFIG.MSAL_CLIENT_ID);
                        expect(url).to.include("&redirect_uri=" + encodeURIComponent(msal.getRedirectUri()));
                        expect(url).to.include("&state");
                        expect(url).to.include("&client_info=1");
                        expect(url).to.include("&claims=" + encodeURIComponent(tokenRequest.claimsRequest));
                        done();
                    } catch (e) {
                        console.error(e);
                    }
                }
            };
            msal.handleRedirectCallback(tokenReceivedCallback, errorReceivedCallback);
            expect(msal.getRedirectUri()).to.be.equal(TEST_URIS.TEST_REDIR_URI);
            msal.loginRedirect(tokenRequest);
        });

        it("removes login_hint from request.extraQueryParameters", (done) => {
            const tokenRequestWithoutLoginHint: AuthenticationParameters = {
                extraQueryParameters: {
                    login_hint: JSON.stringify(TEST_LOGIN_HINT)
                }
            };
            window.location = {
                ...oldWindowLocation,
                replace: function (url) {
                    try {
                        expect(url).to.include(TEST_URIS.DEFAULT_INSTANCE + TEST_CONFIG.TENANT + "/oauth2/v2.0/authorize?response_type=id_token&scope=openid%20profile");
                        expect(url).to.include("&client_id=" + TEST_CONFIG.MSAL_CLIENT_ID);
                        expect(url).to.include("&redirect_uri=" + encodeURIComponent(msal.getRedirectUri()));
                        expect(url).to.include("&state");
                        expect(url).to.include("&client_info=1");
                        expect(url).to.not.include("&login_hint=");
                        expect(url).to.not.include(encodeURIComponent(tokenRequestWithoutLoginHint.extraQueryParameters[SSOTypes.LOGIN_HINT]));
                        done();
                    } catch (e) {
                        console.error(e);
                    }
                }
            };
            msal.handleRedirectCallback(tokenReceivedCallback, errorReceivedCallback);
            expect(msal.getRedirectUri()).to.be.equal(TEST_URIS.TEST_REDIR_URI);
            msal.loginRedirect(tokenRequestWithoutLoginHint);
        });

        it("removes sid from request.extraQueryParameters", (done) => {
            const tokenRequestWithoutLoginHint: AuthenticationParameters = {
                extraQueryParameters: {
                    sid: JSON.stringify(TEST_SID)
                }
            };
            window.location = {
                ...oldWindowLocation,
                replace: function (url) {
                    try {
                        expect(url).to.include(TEST_URIS.DEFAULT_INSTANCE + TEST_CONFIG.TENANT + "/oauth2/v2.0/authorize?response_type=id_token&scope=openid%20profile");
                        expect(url).to.include("&client_id=" + TEST_CONFIG.MSAL_CLIENT_ID);
                        expect(url).to.include("&redirect_uri=" + encodeURIComponent(msal.getRedirectUri()));
                        expect(url).to.include("&state");
                        expect(url).to.include("&client_info=1");
                        expect(url).to.not.include("&sid=");
                        expect(url).to.not.include(encodeURIComponent(tokenRequestWithoutLoginHint.extraQueryParameters[SSOTypes.SID]));
                        done();
                    } catch (e) {
                        console.error(e);
                    }
                }
            };
            msal.handleRedirectCallback(tokenReceivedCallback, errorReceivedCallback);
            expect(msal.getRedirectUri()).to.be.equal(TEST_URIS.TEST_REDIR_URI);
            msal.loginRedirect(tokenRequestWithoutLoginHint);
        });

        it("navigates user to redirectURI passed in constructor config", (done) => {
            window.location = {
                ...oldWindowLocation,
                replace: function (url) {
                    try {
                        expect(url).to.include(TEST_URIS.DEFAULT_INSTANCE + TEST_CONFIG.TENANT + "/oauth2/v2.0/authorize?response_type=id_token&scope=openid%20profile");
                        expect(url).to.include("&client_id=" + TEST_CONFIG.MSAL_CLIENT_ID);
                        expect(url).to.include("&redirect_uri=" + encodeURIComponent(msal.getRedirectUri()));
                        expect(url).to.include("&state");
                        expect(url).to.include("&client_info=1");
                        done();
                    } catch (e) {
                        console.error(e);
                    }
                }
            };
            msal.handleRedirectCallback(authCallback);
            expect(msal.getRedirectUri()).to.be.equal(TEST_URIS.TEST_REDIR_URI);

            msal.loginRedirect({});
        });

        it("uses current location.href as redirectUri default value, even if location changed after UserAgentApplication was instantiated", (done) => {
            const config: Configuration = {
                auth: {
                    clientId: TEST_CONFIG.MSAL_CLIENT_ID
                }
            };
            window.location = {
                ...oldWindowLocation,
                hash: "",
                replace: function (url) {
                    try {
                        expect(url).to.include("&redirect_uri=" + encodeURIComponent(TEST_URIS.TEST_REDIR_URI));
                        done();
                    } catch (e) {
                        console.error(e);
                    }
                }
            };
            msal = new UserAgentApplication(config);
            history.pushState(null, null, "/new_pushstate_uri");

            msal.handleRedirectCallback(authCallback);
            msal.loginRedirect({});
        });

        it("exits login function with error if interaction is true", function (done) {
<<<<<<< HEAD
            cacheStorage.setItem(TemporaryCacheKeys.INTERACTION_STATUS, RequestStatus.IN_PROGRESS);
=======
            cacheStorage.setItem(INTERACTION_STATUS, RequestStatus.IN_PROGRESS);
>>>>>>> 699483eb
            const checkErrorFromLibrary = function (authErr: AuthError) {
                expect(authErr instanceof ClientAuthError).to.be.true;
                expect(authErr.errorCode).to.equal(ClientAuthErrorMessage.loginProgressError.code);
                expect(authErr.errorMessage).to.equal(ClientAuthErrorMessage.loginProgressError.desc);
                expect(authErr.message).to.equal(ClientAuthErrorMessage.loginProgressError.desc);
                expect(authErr.name).to.equal("ClientAuthError");
                expect(authErr.stack).to.include("UserAgentApplication.spec.ts");
                done();
            };
            msal.handleRedirectCallback(checkErrorFromLibrary);
            msal.loginRedirect();
        });

        it("exits login function with error if invalid prompt parameter is passed", function (done) {
            /*
             * TODO: We need to perform upfront parameter validation in order for this test to pass
             * let tokenRequest = {
             *     prompt: "random"
             * };
             * msal.handleRedirectCallbacks(successCallback, errCallback);
             * let authErr: AuthError;
             * try {
             *     msal.loginRedirect(tokenRequest);
             * } catch (e) {
             *     authErr = e;
             * }
             * console.log(authErr);
             */

            /*
             * expect(authErr.errorCode).to.equal(ClientConfigurationErrorMessage.invalidPrompt.code);
             * expect(authErr.errorMessage).to.contain(ClientConfigurationErrorMessage.invalidPrompt.desc);
             * expect(authErr.errorMessage).to.contain(tokenRequest.prompt);
             * expect(authErr.message).to.contain(ClientConfigurationErrorMessage.invalidPrompt.desc);
             * expect(authErr.name).to.equal("ClientConfigurationError");
             * expect(authErr.stack).to.include("UserAgentApplication.spec.ts");
             */
            done();
        });

        it("tests if error is thrown when null scopes are passed", function (done) {
            msal.handleRedirectCallback(authCallback);
            let authErr: AuthError;
            try {
                msal.acquireTokenRedirect({});
            } catch (e) {
                authErr = e;
            }
            expect(authErr.errorCode).to.equal(ClientConfigurationErrorMessage.scopesRequired.code);
            expect(authErr.errorMessage).to.contain(ClientConfigurationErrorMessage.scopesRequired.desc);
            expect(authErr.message).to.contain(ClientConfigurationErrorMessage.scopesRequired.desc);
            expect(authErr.name).to.equal("ClientConfigurationError");
            expect(authErr.stack).to.include("UserAgentApplication.spec.ts");
            done();
        });

        it("tests if error is thrown when empty array of scopes are passed", function (done) {
            msal.handleRedirectCallback(authCallback);
            let authErr: AuthError;
            try {
                msal.acquireTokenRedirect({
                    scopes: []
                });
            } catch (e) {
                authErr = e;
            }
            expect(authErr.errorCode).to.equal(ClientConfigurationErrorMessage.emptyScopes.code);
            expect(authErr.errorMessage).to.contain(ClientConfigurationErrorMessage.emptyScopes.desc);
            expect(authErr.message).to.contain(ClientConfigurationErrorMessage.emptyScopes.desc);
            expect(authErr.name).to.equal("ClientConfigurationError");
            expect(authErr.stack).to.include("UserAgentApplication.spec.ts");
            done();
        });

        it("tests if error is thrown when client id is not passed as single scope", function (done) {
            msal.handleRedirectCallback(authCallback);
            let authErr: AuthError;
            try {
                msal.acquireTokenRedirect({
                    scopes: [TEST_CONFIG.MSAL_CLIENT_ID, "S1"]
                });
            } catch (e) {
                authErr = e;
            }
            expect(authErr.errorCode).to.equal(ClientConfigurationErrorMessage.clientScope.code);
            expect(authErr.errorMessage).to.contain(ClientConfigurationErrorMessage.clientScope.desc);
            expect(authErr.message).to.contain(ClientConfigurationErrorMessage.clientScope.desc);
            expect(authErr.name).to.equal("ClientConfigurationError");
            expect(authErr.stack).to.include("UserAgentApplication.spec.ts");
            done();
        });

        it("throws an error if configured with a null request", () => {
            let correctError;
            try {
                // @ts-ignore
                msal.acquireTokenRedirect();
            } catch (e) {
                expect(e).to.be.instanceOf(ClientConfigurationError);
                correctError = true;
            }
            expect(correctError).to.be.true;
        });
    });

    describe("Different Callback Signatures", function () {

        beforeEach(function () {
            cacheStorage = new AuthCache(TEST_CONFIG.MSAL_CLIENT_ID, "sessionStorage", true);
            const config: Configuration = {
                auth: {
                    clientId: TEST_CONFIG.MSAL_CLIENT_ID,
                    redirectUri: TEST_URIS.TEST_REDIR_URI
                }
            };
            msal = new UserAgentApplication(config);
            setAuthInstanceStubs();
            setTestCacheItems();
        });

        afterEach(function() {
            cacheStorage.clear();
            sinon.restore();
        });

        it("Calls the error callback if two callbacks are sent", function (done) {
            cacheStorage.setItem(TemporaryCacheKeys.URL_HASH, TEST_HASHES.TEST_ERROR_HASH + TEST_USER_STATE_NUM);
            cacheStorage.setItem(TemporaryCacheKeys.STATE_LOGIN, "RANDOM-GUID-HERE|" + TEST_USER_STATE_NUM);
            const checkErrorFromServer = function(error: AuthError, accountState: string) {
                expect(cacheStorage.getItem(TemporaryCacheKeys.URL_HASH)).to.be.null;
                expect(error instanceof ServerError).to.be.true;
                expect(error.name).to.include("ServerError");
                expect(error.errorCode).to.include(TEST_ERROR_CODE);
                expect(error.errorMessage).to.include(TEST_ERROR_DESC);
                expect(error.message).to.include(TEST_ERROR_DESC);
                expect(error.stack).to.include("UserAgentApplication.spec.ts");
                done();
            };
            msal.handleRedirectCallback(tokenReceivedCallback, checkErrorFromServer);
        });

        it("Calls the token callback if two callbacks are sent", function (done) {
            cacheStorage.setItem(TemporaryCacheKeys.STATE_LOGIN, "RANDOM-GUID-HERE|" + TEST_USER_STATE_NUM);
            cacheStorage.setItem(`${TemporaryCacheKeys.NONCE_IDTOKEN}|RANDOM-GUID-HERE|${TEST_USER_STATE_NUM}`, TEST_NONCE);
            cacheStorage.setItem(TemporaryCacheKeys.URL_HASH, TEST_HASHES.TEST_SUCCESS_ID_TOKEN_HASH + TEST_USER_STATE_NUM);

            const checkResponseFromServer = function(response: AuthResponse) {
                expect(cacheStorage.getItem(TemporaryCacheKeys.URL_HASH)).to.be.null;
                expect(response.uniqueId).to.be.eq(TEST_UNIQUE_ID);
                expect(response.tokenType).to.be.eq(ServerHashParamKeys.ID_TOKEN);
                expect(response.tenantId).to.be.eq(TEST_CONFIG.MSAL_TENANT_ID);
                expect(response.accountState).to.include(TEST_USER_STATE_NUM);
                done();
            };
            msal.handleRedirectCallback(checkResponseFromServer, errorReceivedCallback);
        });

        it("Calls the response callback if single callback is sent", function (done) {
            cacheStorage.setItem(TemporaryCacheKeys.STATE_LOGIN, "RANDOM-GUID-HERE|" + TEST_USER_STATE_NUM);
            cacheStorage.setItem(`${TemporaryCacheKeys.NONCE_IDTOKEN}|RANDOM-GUID-HERE|${TEST_USER_STATE_NUM}`, TEST_NONCE);
            cacheStorage.setItem(TemporaryCacheKeys.URL_HASH, TEST_HASHES.TEST_SUCCESS_ID_TOKEN_HASH + TEST_USER_STATE_NUM);

            const checkResponseFromServer = function(error: AuthError, response: AuthResponse) {
                expect(cacheStorage.getItem(TemporaryCacheKeys.URL_HASH)).to.be.null;
                expect(response.uniqueId).to.be.eq(TEST_UNIQUE_ID);
                expect(response.tokenType).to.be.eq(ServerHashParamKeys.ID_TOKEN);
                expect(response.tenantId).to.be.eq(TEST_CONFIG.MSAL_TENANT_ID);
                expect(response.accountState).to.include(TEST_USER_STATE_NUM);
                done();
            };
            msal.handleRedirectCallback(checkResponseFromServer);
        });
    });

    describe("Cache Storage Unit Tests", function () {

        beforeEach(function () {
            cacheStorage = new AuthCache(TEST_CONFIG.MSAL_CLIENT_ID, "sessionStorage", true);
            const config: Configuration = {
                auth: {
                    clientId: TEST_CONFIG.MSAL_CLIENT_ID,
                    redirectUri: TEST_URIS.TEST_REDIR_URI
                }
            };
            msal = new UserAgentApplication(config);
            setAuthInstanceStubs();
            setTestCacheItems();
        });

        afterEach(function() {
            cacheStorage.clear();
            sinon.restore();
        });

        it("tests getCachedToken when authority is not passed and single accessToken is present in the cache for a set of scopes", function (done) {
            const tokenRequest : AuthenticationParameters = {
                scopes: ["S1"],
                account: account
            };
            const params: kv = {  };
            params[SSOTypes.SID] = account.sid;
            setUtilUnifiedCacheQPStubs(params);

            cacheStorage.setItem(JSON.stringify(accessTokenKey), JSON.stringify(accessTokenValue));
            msal.acquireTokenSilent(tokenRequest).then(function(response) {
                expect(response.idToken.rawIdToken).to.equal(TEST_TOKENS.IDTOKEN_V2);
                expect(response.idTokenClaims).to.be.deep.eq(new IdToken(TEST_TOKENS.IDTOKEN_V2).claims);
                expect(response.accessToken).to.be.deep.eq(TEST_TOKENS.ACCESSTOKEN);
                expect(response.account).to.be.eq(account);
                expect(response.scopes).to.be.deep.eq(tokenRequest.scopes);
                expect(response.tokenType).to.be.eq(ServerHashParamKeys.ACCESS_TOKEN);
                done();
            }).catch(function(err) {
                // Won't happen
                console.error("Shouldn't have error here. Data: " + JSON.stringify(err));
            });
        });

        it("tests getCachedToken when authority is not passed and multiple accessTokens are present in the cache for a set of scopes", function (done) {
            const tokenRequest : AuthenticationParameters = {
                scopes: ["S1"],
                account: account
            };
            const params: kv = {  };
            params[SSOTypes.SID] = account.sid;
            setUtilUnifiedCacheQPStubs(params);

            cacheStorage.setItem(JSON.stringify(accessTokenKey), JSON.stringify(accessTokenValue));
            accessTokenKey.scopes = "S1 S2";
            accessTokenKey.authority = TEST_CONFIG.alternateValidAuthority;
            cacheStorage.setItem(JSON.stringify(accessTokenKey), JSON.stringify(accessTokenValue));

            msal.acquireTokenSilent(tokenRequest).then(function(response) {
                // Won't happen
                console.error("Shouldn't have response here. Data: " + JSON.stringify(response));
            }).catch(function(err: AuthError) {
                expect(err.errorCode).to.include(ClientAuthErrorMessage.multipleMatchingTokens.code);
                expect(err.errorMessage).to.include(ClientAuthErrorMessage.multipleMatchingTokens.desc);
                expect(err.message).to.contain(ClientAuthErrorMessage.multipleMatchingTokens.desc);
                expect(err.name).to.equal("ClientAuthError");
                expect(err.stack).to.include("UserAgentApplication.spec.ts");
                done();
            });
        });

        it("tests getCachedToken without sending authority when no matching accesstoken is found and multiple authorities exist", function (done) {
            const tokenRequest : AuthenticationParameters = {
                scopes: ["S3"],
                account: account
            };
            const params: kv = {  };
            params[SSOTypes.SID] = account.sid;
            setUtilUnifiedCacheQPStubs(params);

            cacheStorage.setItem(JSON.stringify(accessTokenKey), JSON.stringify(accessTokenValue));
            accessTokenKey.scopes = "S2";
            accessTokenKey.authority = TEST_CONFIG.alternateValidAuthority;
            cacheStorage.setItem(JSON.stringify(accessTokenKey), JSON.stringify(accessTokenValue));

            msal.acquireTokenSilent(tokenRequest).then(function(response) {
                // Won't happen
                console.error("Shouldn't have response here. Data: " + JSON.stringify(response));
            }).catch(function(err: AuthError) {
                expect(err.errorCode).to.include(ClientAuthErrorMessage.multipleCacheAuthorities.code);
                expect(err.errorMessage).to.include(ClientAuthErrorMessage.multipleCacheAuthorities.desc);
                expect(err.message).to.contain(ClientAuthErrorMessage.multipleCacheAuthorities.desc);
                expect(err.name).to.equal("ClientAuthError");
                expect(err.stack).to.include("UserAgentApplication.spec.ts");
                done();
            });
        });

        it("tests getCachedToken when authority is passed and single matching accessToken is found", function (done) {
            const tokenRequest : AuthenticationParameters = {
                authority: TEST_CONFIG.validAuthority,
                scopes: ["S1"],
                account: account
            };
            const tokenRequest2 : AuthenticationParameters = {
                authority: TEST_CONFIG.alternateValidAuthority,
                scopes: ["S1"],
                account: account
            };
            const params: kv = {  };
            params[SSOTypes.SID] = account.sid;
            setUtilUnifiedCacheQPStubs(params);

            accessTokenKey.authority = accessTokenKey.authority + "/";
            cacheStorage.setItem(JSON.stringify(accessTokenKey), JSON.stringify(accessTokenValue));
            accessTokenKey.authority = TEST_CONFIG.alternateValidAuthority + "/";
            accessTokenValue.accessToken = "accessToken2";
            cacheStorage.setItem(JSON.stringify(accessTokenKey), JSON.stringify(accessTokenValue));

            msal.acquireTokenSilent(tokenRequest).then(function(response) {
                expect(response.scopes).to.be.deep.eq(tokenRequest.scopes);
                expect(response.account).to.be.eq(account);
                expect(response.idToken.rawIdToken).to.eql(TEST_TOKENS.IDTOKEN_V2);
                expect(response.idTokenClaims).to.eql(new IdToken(TEST_TOKENS.IDTOKEN_V2).claims);
                expect(response.accessToken).to.eql(TEST_TOKENS.ACCESSTOKEN);
                expect(response.tokenType).to.be.eq(ServerHashParamKeys.ACCESS_TOKEN);
            }).catch(function(err: AuthError) {
                // Won't happen
                console.error("Shouldn't have error here. Data: " + JSON.stringify(err));
            });

            msal.acquireTokenSilent(tokenRequest2).then(function(response) {
                expect(response.scopes).to.be.deep.eq(tokenRequest2.scopes);
                expect(response.account).to.be.eq(account);
                expect(response.idToken.rawIdToken).to.eql(TEST_TOKENS.IDTOKEN_V2);
                expect(response.idTokenClaims).to.eql(new IdToken(TEST_TOKENS.IDTOKEN_V2).claims);
                expect(response.accessToken).to.include("accessToken2");
                expect(response.tokenType).to.be.eq(ServerHashParamKeys.ACCESS_TOKEN);
                done();
            }).catch(function(err: AuthError) {
                // Won't happen
                console.error("Shouldn't have error here. Data: " + JSON.stringify(err));
            });
        });

        it("tests getCachedToken when authority is passed and multiple matching accessTokens are found", function (done) {
            const tokenRequest : AuthenticationParameters = {
                authority: TEST_CONFIG.validAuthority,
                scopes: ["S1"],
                account: account
            };
            const params: kv = {  };
            params[SSOTypes.SID] = account.sid;
            setUtilUnifiedCacheQPStubs(params);
            accessTokenKey.authority = accessTokenKey.authority + "/";
            cacheStorage.setItem(JSON.stringify(accessTokenKey), JSON.stringify(accessTokenValue));
            accessTokenKey.scopes = "S1 S2";
            cacheStorage.setItem(JSON.stringify(accessTokenKey), JSON.stringify(accessTokenValue));

            msal.acquireTokenSilent(tokenRequest).then(function(response) {
                console.error("Shouldn't have response here. Data: " + JSON.stringify(response));
            }).catch(function(err: AuthError) {
                expect(err.errorCode).to.include(ClientAuthErrorMessage.multipleMatchingTokens.code);
                expect(err.errorMessage).to.include(ClientAuthErrorMessage.multipleMatchingTokens.desc);
                expect(err.message).to.contain(ClientAuthErrorMessage.multipleMatchingTokens.desc);
                expect(err.name).to.equal("ClientAuthError");
                expect(err.stack).to.include("UserAgentApplication.spec.ts");
                done();
            });
        });

        it("tests getCachedToken when authority is passed and no matching accessToken is found", function (done) {
            const tokenRequest : AuthenticationParameters = {
                authority: TEST_CONFIG.alternateValidAuthority,
                scopes: ["S1"],
                account: account
            };
            const params: kv = {  };
            params[SSOTypes.SID] = account.sid;
            setUtilUnifiedCacheQPStubs(params);

            sinon.stub(msal, <any>"loadIframeTimeout").callsFake(function (url: string, frameName: string) {
                expect(url).to.include(TEST_CONFIG.alternateValidAuthority + "/oauth2/v2.0/authorize?response_type=id_token token&scope=S1%20openid%20profile");
                expect(url).to.include("&client_id=" + TEST_CONFIG.MSAL_CLIENT_ID);
                expect(url).to.include("&redirect_uri=" + encodeURIComponent(msal.getRedirectUri()));
                expect(url).to.include("&state");
                expect(url).to.include("&client_info=1");
                done();
                return {};
            });

            cacheStorage.setItem(JSON.stringify(accessTokenKey), JSON.stringify(accessTokenValue));

            msal.acquireTokenSilent(tokenRequest).then(function(response) {
                // Won't happen - we are not testing response here
                console.error("Shouldn't have response here. Data: " + JSON.stringify(response));
            }).catch(function(err: AuthError) {
                // Failure will be caught here since the tests are being run within the stub.
                console.error("Error in assertion: " + JSON.stringify(err));
            });
        });

        it("tests getCachedToken when authority is passed and single matching accessToken is found which is expired", function (done) {
            const tokenRequest : AuthenticationParameters = {
                authority: TEST_CONFIG.alternateValidAuthority,
                scopes: ["S1"],
                account: account
            };
            const params: kv = {  };
            params[SSOTypes.SID] = account.sid;
            setUtilUnifiedCacheQPStubs(params);

            sinon.stub(msal, <any>"loadIframeTimeout").callsFake(function (url: string, frameName: string) {
                expect(cacheStorage.getItem(JSON.stringify(accessTokenKey))).to.be.null;
                expect(url).to.include(TEST_CONFIG.alternateValidAuthority + "/oauth2/v2.0/authorize?response_type=id_token token&scope=S1%20openid%20profile");
                expect(url).to.include("&client_id=" + TEST_CONFIG.MSAL_CLIENT_ID);
                expect(url).to.include("&redirect_uri=" + encodeURIComponent(msal.getRedirectUri()));
                expect(url).to.include("&state");
                expect(url).to.include("&client_info=1");
                done();
                return {};
            });

            accessTokenValue.expiresIn = "1300";
            accessTokenKey.authority = TEST_CONFIG.alternateValidAuthority + "/";
            cacheStorage.setItem(JSON.stringify(accessTokenKey), JSON.stringify(accessTokenValue));

            msal.acquireTokenSilent(tokenRequest).then(function(response) {
                // Won't happen - we are not testing response here
                console.error("Shouldn't have response here. Data: " + JSON.stringify(response));
            }).catch(function(err: AuthError) {
                // Failure will be caught here since the tests are being run within the stub.
                console.error("Error in assertion: " + JSON.stringify(err));
            });
        });

        it("tests getCachedToken is skipped when claims are passed in", function (done) {
            const claimsRequestObj: any = {
                "accessToken": {
                    "test": null
                }
            };
            const tokenRequest : AuthenticationParameters = {
                authority: TEST_CONFIG.validAuthority,
                scopes: ["S1"],
                account: account,
                claimsRequest: JSON.stringify(claimsRequestObj)
            };
            const params: kv = {  };
            params[SSOTypes.SID] = account.sid;
            setUtilUnifiedCacheQPStubs(params);
            const cacheCallSpy = sinon.spy(msal, <any>"getCachedToken");

            sinon.stub(msal, <any>"loadIframeTimeout").callsFake(function (url: string, frameName: string) {
                expect(cacheCallSpy.notCalled).to.be.true;
                expect(url).to.include(TEST_CONFIG.validAuthority + "/oauth2/v2.0/authorize?response_type=id_token token&scope=S1%20openid%20profile");
                expect(url).to.include("&client_id=" + TEST_CONFIG.MSAL_CLIENT_ID);
                expect(url).to.include("&redirect_uri=" + encodeURIComponent(msal.getRedirectUri()));
                expect(url).to.include("&state");
                expect(url).to.include("&client_info=1");
                expect(url).to.include("&claims=" + encodeURIComponent(tokenRequest.claimsRequest));
                done();
                return {};
            });

            cacheStorage.setItem(JSON.stringify(accessTokenKey), JSON.stringify(accessTokenValue));

            msal.acquireTokenSilent(tokenRequest).then(function(response) {
                // Won't happen - we are not testing response here
                console.error("Shouldn't have response here. Data: " + JSON.stringify(response));
            }).catch(function(err: AuthError) {
                // Failure will be caught here since the tests are being run within the stub.
                console.error("Error in assertion: " + JSON.stringify(err));
            });
        });

        it("tests getCachedToken is skipped when force is set true", function (done) {

            const tokenRequest : AuthenticationParameters = {
                authority: TEST_CONFIG.validAuthority,
                scopes: ["S1"],
                account: account,
                forceRefresh: true
            };

            setUtilUnifiedCacheQPStubs({
                [SSOTypes.SID]: account.sid
            });
            const cacheCallSpy = sinon.spy(msal, <any>"getCachedToken");

            sinon.stub(msal, <any>"loadIframeTimeout").callsFake(function (url: string, frameName: string) {
                expect(cacheCallSpy.notCalled).to.be.true;
                expect(url).to.include(TEST_CONFIG.validAuthority + "/oauth2/v2.0/authorize?response_type=id_token token&scope=S1%20openid%20profile");
                expect(url).to.include("&client_id=" + TEST_CONFIG.MSAL_CLIENT_ID);
                expect(url).to.include("&redirect_uri=" + encodeURIComponent(msal.getRedirectUri()));
                expect(url).to.include("&state");
                expect(url).to.include("&client_info=1");
                done();
                return {};
            });

            cacheStorage.setItem(JSON.stringify(accessTokenKey), JSON.stringify(accessTokenValue));

            msal.acquireTokenSilent(tokenRequest).then(function(response) {
                // Won't happen - we are not testing response here
                throw `Shouldn't have response here. Data: ${JSON.stringify(response)}`;
            }).catch(done);
        });
    });

    describe("Processing Authentication Responses", function() {

        beforeEach(function () {
            cacheStorage = new AuthCache(TEST_CONFIG.MSAL_CLIENT_ID, "sessionStorage", true);
            const config: Configuration = {
                auth: {
                    clientId: TEST_CONFIG.MSAL_CLIENT_ID,
                    redirectUri: TEST_URIS.TEST_REDIR_URI
                }
            };
            msal = new UserAgentApplication(config);
            setAuthInstanceStubs();
            setTestCacheItems();
        });

        afterEach(function() {
            cacheStorage.clear();
            sinon.restore();
        });

        it("tests saveTokenForHash in case of response", function(done) {
            const successHash = TEST_HASHES.TEST_SUCCESS_ID_TOKEN_HASH + TEST_USER_STATE_NUM;
            cacheStorage.setItem(TemporaryCacheKeys.STATE_LOGIN, "RANDOM-GUID-HERE|" + TEST_USER_STATE_NUM);
            cacheStorage.setItem(`${TemporaryCacheKeys.NONCE_IDTOKEN}|RANDOM-GUID-HERE|${TEST_USER_STATE_NUM}`, TEST_NONCE);
            cacheStorage.setItem(TemporaryCacheKeys.URL_HASH, successHash);
            const checkRespFromServer = function(response: AuthResponse) {
                expect(response.uniqueId).to.be.eq(TEST_UNIQUE_ID);
                expect(response.tokenType).to.be.eq(ServerHashParamKeys.ID_TOKEN);
                expect(response.tenantId).to.be.eq(TEST_CONFIG.MSAL_TENANT_ID);
                expect(response.accountState).to.be.eq(TEST_USER_STATE_NUM);
                expect(cacheStorage.getItem(TemporaryCacheKeys.URL_HASH)).to.be.null;
                done();
            };
            msal.handleRedirectCallback(checkRespFromServer, errorReceivedCallback);
        });

        it("tests saveTokenForHash in case of error", function(done) {
            cacheStorage.setItem(TemporaryCacheKeys.URL_HASH, TEST_HASHES.TEST_ERROR_HASH + TEST_USER_STATE_NUM);
            cacheStorage.setItem(TemporaryCacheKeys.STATE_LOGIN, "RANDOM-GUID-HERE|" + TEST_USER_STATE_NUM);
            const checkErrorFromServer = function(error: AuthError, response: AuthResponse) {
                expect(cacheStorage.getItem(TemporaryCacheKeys.URL_HASH)).to.be.null;
                expect(error instanceof ServerError).to.be.true;
                expect(error.name).to.include("ServerError");
                expect(error.errorCode).to.include(TEST_ERROR_CODE);
                expect(error.errorMessage).to.include(TEST_ERROR_DESC);
                expect(error.message).to.include(TEST_ERROR_DESC);
                expect(error.stack).to.include("UserAgentApplication.spec.ts");
                done();
            };
            msal.handleRedirectCallback(checkErrorFromServer);
        });

        // TEST_SERVER_ERROR_SUBCODE_CANCEL
        it("tests saveTokenForHash in case of non-consentable scopes / return to the application without consenting", function(done) {
            cacheStorage.setItem(TemporaryCacheKeys.URL_HASH, TEST_SERVER_ERROR_SUBCODE_CANCEL + TEST_USER_STATE_NUM);
            cacheStorage.setItem(TemporaryCacheKeys.STATE_LOGIN, "RANDOM-GUID-HERE|" + TEST_USER_STATE_NUM);
            const checkErrorFromServer = function(error: AuthError, response: AuthResponse) {
                expect(cacheStorage.getItem(TemporaryCacheKeys.URL_HASH)).to.be.null;
                expect(error instanceof ServerError).to.be.true;
                expect(error.name).to.include("ServerError");
                expect(error.errorCode).to.include(TEST_ACCESS_DENIED);
                expect(error.stack).to.include("UserAgentApplication.spec.ts");
                done();
            };
            msal.handleRedirectCallback(checkErrorFromServer);
        });

        it("tests if you get the state back in errorReceived callback, if state is a number", function (done) {
            cacheStorage.setItem(TemporaryCacheKeys.URL_HASH, TEST_HASHES.TEST_ERROR_HASH + TEST_USER_STATE_NUM);
            cacheStorage.setItem(TemporaryCacheKeys.STATE_LOGIN, "RANDOM-GUID-HERE|" + TEST_USER_STATE_NUM);
            const checkErrorHasState = function(error: AuthError, response: AuthResponse) {
                expect(response.accountState).to.include(TEST_USER_STATE_NUM);
                done();
            };
            msal.handleRedirectCallback(checkErrorHasState);
        });

        it("tests if you get the state back in errorReceived callback, if state is a url", function (done) {
            cacheStorage.setItem(TemporaryCacheKeys.URL_HASH, TEST_HASHES.TEST_ERROR_HASH + TEST_USER_STATE_URL);
            cacheStorage.setItem(TemporaryCacheKeys.STATE_LOGIN, "RANDOM-GUID-HERE|" + TEST_USER_STATE_URL);
            const checkErrorHasState = function(error: AuthError, response: AuthResponse) {
                expect(response.accountState).to.include(TEST_USER_STATE_URL);
                done();
            };
            msal.handleRedirectCallback(checkErrorHasState);
        });

        it("tests that isCallback correctly identifies url hash", function (done) {
            expect(msal.isCallback("not a callback")).to.be.false;
            expect(msal.isCallback("#error_description=someting_wrong")).to.be.true;
            expect(msal.isCallback("#/error_description=someting_wrong")).to.be.true;
            expect(msal.isCallback("#access_token=token123")).to.be.true;
            expect(msal.isCallback("#id_token=idtoken234")).to.be.true;
            done();
        });

        it("tests that expiresIn returns the correct date for access tokens", function (done) {
            sinon.stub(TimeUtils, "now").returns(TEST_TOKEN_LIFETIMES.BASELINE_DATE_CHECK);
            const acquireTokenAccountKey = AuthCache.generateAcquireTokenAccountKey(account.homeAccountIdentifier, "RANDOM-GUID-HERE|" + TEST_USER_STATE_NUM);
            cacheStorage.setItem(acquireTokenAccountKey, JSON.stringify(account));
            const successHash = TEST_HASHES.TEST_SUCCESS_ACCESS_TOKEN_HASH + TEST_USER_STATE_NUM;
            cacheStorage.setItem(TemporaryCacheKeys.STATE_ACQ_TOKEN, "RANDOM-GUID-HERE|" + TEST_USER_STATE_NUM);
            cacheStorage.setItem(`${TemporaryCacheKeys.NONCE_IDTOKEN}|RANDOM-GUID-HERE|${TEST_USER_STATE_NUM}`, TEST_NONCE);
            cacheStorage.setItem(TemporaryCacheKeys.URL_HASH, successHash);

            const checkRespFromServer = function(response: AuthResponse) {
                expect(response.uniqueId).to.be.eq(TEST_UNIQUE_ID);
                expect(response.tokenType).to.be.eq(ServerHashParamKeys.ACCESS_TOKEN);
                expect(response.tenantId).to.be.eq(TEST_CONFIG.MSAL_TENANT_ID);
                expect(response.accountState).to.be.eq(TEST_USER_STATE_NUM);
                expect(response.expiresOn.getTime()).to.be.eq((TEST_TOKEN_LIFETIMES.BASELINE_DATE_CHECK + TEST_TOKEN_LIFETIMES.DEFAULT_EXPIRES_IN) * 1000);
                expect(cacheStorage.getItem(TemporaryCacheKeys.URL_HASH)).to.be.null;
                done();
            };
            msal.handleRedirectCallback(checkRespFromServer, errorReceivedCallback);
        });

        it("tests that expiresIn returns the correct date for id tokens", function (done) {
            const acquireTokenAccountKey = AuthCache.generateAcquireTokenAccountKey(account.homeAccountIdentifier, "RANDOM-GUID-HERE|" + TEST_USER_STATE_NUM);
            cacheStorage.setItem(acquireTokenAccountKey, JSON.stringify(account));
            const successHash = TEST_HASHES.TEST_SUCCESS_ID_TOKEN_HASH + TEST_USER_STATE_NUM;
            cacheStorage.setItem(TemporaryCacheKeys.STATE_LOGIN, "RANDOM-GUID-HERE|" + TEST_USER_STATE_NUM);
            cacheStorage.setItem(`${TemporaryCacheKeys.NONCE_IDTOKEN}|RANDOM-GUID-HERE|${TEST_USER_STATE_NUM}`, TEST_NONCE);
            cacheStorage.setItem(TemporaryCacheKeys.URL_HASH, successHash);
            const checkRespFromServer = function(response: AuthResponse) {
                expect(response.uniqueId).to.be.eq(TEST_UNIQUE_ID);
                expect(response.tokenType).to.be.eq(ServerHashParamKeys.ID_TOKEN);
                expect(response.tenantId).to.be.eq(TEST_CONFIG.MSAL_TENANT_ID);
                expect(response.accountState).to.be.eq(TEST_USER_STATE_NUM);
                expect(response.expiresOn.getTime()).to.be.eq(TEST_TOKEN_LIFETIMES.TEST_ID_TOKEN_EXP * 1000);
                expect(cacheStorage.getItem(TemporaryCacheKeys.URL_HASH)).to.be.null;
                done();
            };
            msal.handleRedirectCallback(checkRespFromServer, errorReceivedCallback);
        });
    });

    describe("InteractionRequired Error Types", function () {

        beforeEach(function () {
            cacheStorage = new AuthCache(TEST_CONFIG.MSAL_CLIENT_ID, "sessionStorage", true);
            const config: Configuration = {
                auth: {
                    clientId: TEST_CONFIG.MSAL_CLIENT_ID,
                    redirectUri: TEST_URIS.TEST_REDIR_URI
                }
            };
            msal = new UserAgentApplication(config);
            setAuthInstanceStubs();
            setTestCacheItems();
        });

        afterEach(function() {
            cacheStorage.clear();
            sinon.restore();
        });

        it("tests saveTokenForHash in case of interaction_required error code", function(done) {
            cacheStorage.setItem(TemporaryCacheKeys.URL_HASH, TEST_HASHES.TEST_INTERACTION_REQ_ERROR_HASH1 + TEST_USER_STATE_NUM);
            cacheStorage.setItem(TemporaryCacheKeys.STATE_LOGIN, "RANDOM-GUID-HERE|" + TEST_USER_STATE_NUM);
            const checkErrorFromServer = function(error: AuthError, response: AuthResponse) {
                expect(cacheStorage.getItem(TemporaryCacheKeys.URL_HASH)).to.be.null;
                expect(error instanceof InteractionRequiredAuthError).to.be.true;
                expect(error.name).to.include("InteractionRequiredAuthError");
                expect(error.errorCode).to.include(InteractionRequiredAuthErrorMessage.interactionRequired.code);
                expect(error.errorMessage).to.include(TEST_ERROR_DESC);
                expect(error.message).to.include(TEST_ERROR_DESC);
                expect(error.stack).to.include("UserAgentApplication.spec.ts");
                done();
            };
            msal.handleRedirectCallback(checkErrorFromServer);
        });

        it("tests saveTokenForHash in case of interaction_required error code and description", function(done) {
            cacheStorage.setItem(TemporaryCacheKeys.URL_HASH, TEST_HASHES.TEST_INTERACTION_REQ_ERROR_HASH2 + TEST_USER_STATE_NUM);
            cacheStorage.setItem(TemporaryCacheKeys.STATE_LOGIN, "RANDOM-GUID-HERE|" + TEST_USER_STATE_NUM);
            const checkErrorFromServer = function(error: AuthError, response: AuthResponse) {
                expect(cacheStorage.getItem(TemporaryCacheKeys.URL_HASH)).to.be.null;
                expect(error instanceof InteractionRequiredAuthError).to.be.true;
                expect(error.name).to.include("InteractionRequiredAuthError");
                expect(error.errorCode).to.include(InteractionRequiredAuthErrorMessage.interactionRequired.code);
                expect(error.errorMessage).to.include(TEST_ERROR_DESC);
                expect(error.message).to.include(TEST_ERROR_DESC);
                expect(error.errorMessage).to.include(InteractionRequiredAuthErrorMessage.interactionRequired.code);
                expect(error.message).to.include(InteractionRequiredAuthErrorMessage.interactionRequired.code);
                expect(error.stack).to.include("UserAgentApplication.spec.ts");
                done();
            };
            msal.handleRedirectCallback(checkErrorFromServer);
        });

        it("tests saveTokenForHash in case of login_required error code", function(done) {
            cacheStorage.setItem(TemporaryCacheKeys.URL_HASH, TEST_HASHES.TEST_LOGIN_REQ_ERROR_HASH1 + TEST_USER_STATE_NUM);
            cacheStorage.setItem(TemporaryCacheKeys.STATE_LOGIN, "RANDOM-GUID-HERE|" + TEST_USER_STATE_NUM);
            const checkErrorFromServer = function(error: AuthError, response: AuthResponse) {
                expect(cacheStorage.getItem(TemporaryCacheKeys.URL_HASH)).to.be.null;
                expect(error instanceof InteractionRequiredAuthError).to.be.true;
                expect(error.name).to.include("InteractionRequiredAuthError");
                expect(error.errorCode).to.include(InteractionRequiredAuthErrorMessage.loginRequired.code);
                expect(error.errorMessage).to.include(TEST_ERROR_DESC);
                expect(error.message).to.include(TEST_ERROR_DESC);
                expect(error.stack).to.include("UserAgentApplication.spec.ts");
                done();
            };
            msal.handleRedirectCallback(checkErrorFromServer);
        });

        it("tests saveTokenForHash in case of login_required error code and description", function(done) {
            cacheStorage.setItem(TemporaryCacheKeys.URL_HASH, TEST_HASHES.TEST_LOGIN_REQ_ERROR_HASH2 + TEST_USER_STATE_NUM);
            cacheStorage.setItem(TemporaryCacheKeys.STATE_LOGIN, "RANDOM-GUID-HERE|" + TEST_USER_STATE_NUM);
            const checkErrorFromServer = function(error: AuthError, response: AuthResponse) {
                expect(cacheStorage.getItem(TemporaryCacheKeys.URL_HASH)).to.be.null;
                expect(error instanceof InteractionRequiredAuthError).to.be.true;
                expect(error.name).to.include("InteractionRequiredAuthError");
                expect(error.errorCode).to.include(InteractionRequiredAuthErrorMessage.loginRequired.code);
                expect(error.errorMessage).to.include(TEST_ERROR_DESC);
                expect(error.message).to.include(TEST_ERROR_DESC);
                expect(error.errorMessage).to.include(InteractionRequiredAuthErrorMessage.loginRequired.code);
                expect(error.message).to.include(InteractionRequiredAuthErrorMessage.loginRequired.code);
                expect(error.stack).to.include("UserAgentApplication.spec.ts");
                done();
            };
            msal.handleRedirectCallback(checkErrorFromServer);
        });

        it("tests saveTokenForHash in case of consent_required error code", function(done) {
            cacheStorage.setItem(TemporaryCacheKeys.URL_HASH, TEST_HASHES.TEST_CONSENT_REQ_ERROR_HASH1 + TEST_USER_STATE_NUM);
            cacheStorage.setItem(TemporaryCacheKeys.STATE_LOGIN, "RANDOM-GUID-HERE|" + TEST_USER_STATE_NUM);
            const checkErrorFromServer = function(error: AuthError, response: AuthResponse) {
                expect(cacheStorage.getItem(TemporaryCacheKeys.URL_HASH)).to.be.null;
                expect(error instanceof InteractionRequiredAuthError).to.be.true;
                expect(error.name).to.include("InteractionRequiredAuthError");
                expect(error.errorCode).to.include(InteractionRequiredAuthErrorMessage.consentRequired.code);
                expect(error.errorMessage).to.include(TEST_ERROR_DESC);
                expect(error.message).to.include(TEST_ERROR_DESC);
                expect(error.stack).to.include("UserAgentApplication.spec.ts");
                done();
            };
            msal.handleRedirectCallback(checkErrorFromServer);
        });

        it("tests saveTokenForHash in case of consent_required error code and description", function(done) {
            cacheStorage.setItem(TemporaryCacheKeys.URL_HASH, TEST_HASHES.TEST_CONSENT_REQ_ERROR_HASH2 + TEST_USER_STATE_NUM);
            cacheStorage.setItem(TemporaryCacheKeys.STATE_LOGIN, "RANDOM-GUID-HERE|" + TEST_USER_STATE_NUM);
            const checkErrorFromServer = function(error: AuthError, response: AuthResponse) {
                expect(cacheStorage.getItem(TemporaryCacheKeys.URL_HASH)).to.be.null;
                expect(error instanceof InteractionRequiredAuthError).to.be.true;
                expect(error.name).to.include("InteractionRequiredAuthError");
                expect(error.errorCode).to.include(InteractionRequiredAuthErrorMessage.consentRequired.code);
                expect(error.errorMessage).to.include(TEST_ERROR_DESC);
                expect(error.message).to.include(TEST_ERROR_DESC);
                expect(error.errorMessage).to.include(InteractionRequiredAuthErrorMessage.consentRequired.code);
                expect(error.message).to.include(InteractionRequiredAuthErrorMessage.consentRequired.code);
                expect(error.stack).to.include("UserAgentApplication.spec.ts");
                done();
            };
            msal.handleRedirectCallback(checkErrorFromServer);
        });
    });

    describe("Logout functionality", function () {

        beforeEach(function () {
            cacheStorage = new AuthCache(TEST_CONFIG.MSAL_CLIENT_ID, "sessionStorage", true);
            const config: Configuration = {
                auth: {
                    clientId: TEST_CONFIG.MSAL_CLIENT_ID,
                    redirectUri: TEST_URIS.TEST_REDIR_URI,
                    postLogoutRedirectUri: TEST_URIS.TEST_LOGOUT_URI
                }
            };
            msal = new UserAgentApplication(config);
            setAuthInstanceStubs();
            setTestCacheItems();
            delete window.location;
        });

        afterEach(function () {
            window.location = oldWindowLocation;
            cacheStorage.clear();
            sinon.restore();
        });

        it("clears cache and account object", function (done) {
            cacheStorage.setItem(JSON.stringify(accessTokenKey), JSON.stringify(accessTokenValue));
            cacheStorage.setItem(PersistentCacheKeys.IDTOKEN, "idTokenKey");
            cacheStorage.setItem(PersistentCacheKeys.CLIENT_INFO, TEST_DATA_CLIENT_INFO.TEST_CLIENT_INFO_B64ENCODED);
            sinon.stub(Account, "createAccount").returns(account);
            window.location = {
                ...oldWindowLocation,
                hash: "",
                replace: function (url) {
                    try {
                        done();
                    } catch (e) {
                        console.error(e);
                    }
                }
            };
            const clearCacheSpy = sinon.spy(msal, <any>"clearCache");
            expect(msal.getAccount()).to.not.be.null;
            msal.logout();
            expect(msal.getAccount()).to.be.null;
            expect(clearCacheSpy.calledOnce).to.be.true;
        });

        it("adds postLogoutRedirectUri to logout URI", function (done) {
            window.location = {
                ...oldWindowLocation,
                hash: "",
                replace: function (url) {
                    try {
                        expect(url).to.include(encodeURIComponent(TEST_URIS.TEST_LOGOUT_URI));
                        done();
                    } catch (e) {
                        console.error(e);
                    }
                }
            };
            msal.logout();
        });
        it("uses the end_session_endpoint url", function (done) {
            window.location = {
                ...oldWindowLocation,
                hash: "",
                replace: function (url) {
                    try {
                        expect(url).to.include(validOpenIdConfigurationResponse.EndSessionEndpoint);
                        done();
                    } catch (e) {
                        console.error(e);
                    }
                }
            };
            msal.logout();
        });
        it("falls back to default url when there is no end_session_endpoint ", function (done) {
            sinon.stub(msal.getAuthorityInstance(), "EndSessionEndpoint").reset();
            sinon.stub(msal.getAuthorityInstance(), "EndSessionEndpoint").value("");
            window.location = {
                ...oldWindowLocation,
                hash: "",
                replace: function (url) {
                    try {
                        expect(url).to.include(TEST_URIS.DEFAULT_INSTANCE + TEST_CONFIG.TENANT + "/oauth2/v2.0/logout?");
                        done();
                    } catch (e) {
                        console.error(e);
                    }
                }
            };
            msal.logout();
        });

    });

    describe("State Handling", function () {

        beforeEach(function () {
            cacheStorage = new AuthCache(TEST_CONFIG.MSAL_CLIENT_ID, "sessionStorage", true);
            const config: Configuration = {
                auth: {
                    clientId: TEST_CONFIG.MSAL_CLIENT_ID,
                    redirectUri: TEST_URIS.TEST_REDIR_URI
                }
            };
            msal = new UserAgentApplication(config);
            setAuthInstanceStubs();
            setTestCacheItems();
        });

        afterEach(function() {
            cacheStorage.clear();
            sinon.restore();
        });

        it("tests getAccountState with a user passed state", function () {
            const result = msal.getAccountState("123465464565|91111");
            expect(result).to.be.eq("91111");
        });

        it("test getAccountState when there is no user state", function () {
            const result = msal.getAccountState("123465464565");
            expect(result).to.be.eq("123465464565");
        });

        it("test getAccountState when there is no state", function () {
            const result = msal.getAccountState("");
            expect(result).to.be.eq("");
        });
    });

    describe("Cache Location", function () {

        beforeEach(function () {
            cacheStorage = new AuthCache(TEST_CONFIG.MSAL_CLIENT_ID, "sessionStorage", true);
            setAuthInstanceStubs();
            setTestCacheItems();
        });

        afterEach(function() {
            cacheStorage.clear();
            sinon.restore();
        });

        it("tests cacheLocation functionality defaults to sessionStorage", function () {
            const config: Configuration = {
                auth: {
                    clientId: TEST_CONFIG.MSAL_CLIENT_ID,
                    redirectUri: TEST_URIS.TEST_REDIR_URI
                }
            };
            msal = new UserAgentApplication(config);
            const checkConfig = msal.getCurrentConfiguration();
            expect(checkConfig.cache.cacheLocation).to.be.eq("sessionStorage");
        });

        it("tests cacheLocation functionality sets to localStorage when passed as a parameter", function () {
            const config: Configuration = {
                auth: {
                    clientId: TEST_CONFIG.MSAL_CLIENT_ID,
                    redirectUri: TEST_URIS.TEST_REDIR_URI
                },
                cache: {
                    cacheLocation: "localStorage"
                }
            };
            msal = new UserAgentApplication(config);
            const checkConfig = msal.getCurrentConfiguration();
            expect(checkConfig.cache.cacheLocation).to.be.eq(config.cache.cacheLocation);
        });
    });

    describe("Popup Flow", function () {

        const oldWindow = window;

        beforeEach(function() {
            const config: Configuration = {
                auth: {
                    clientId: TEST_CONFIG.MSAL_CLIENT_ID,
                    redirectUri: TEST_URIS.TEST_REDIR_URI
                }
            };
            msal = new UserAgentApplication(config);
            setAuthInstanceStubs();

            delete window.location;
        });

        afterEach(function() {
            window.location = oldWindowLocation;
            cacheStorage.clear();
            sinon.restore();
        });

        it("returns a promise from loginPopup", function () {
            window = {
                ...oldWindow,
                open: function (url?, target?, features?, replace?): Window {
                    return null;
                }
            };
            const loginPopupPromise = msal.loginPopup({});
            expect(loginPopupPromise instanceof Promise).to.be.true;
            loginPopupPromise.catch(error => {});
        });

        it("returns a promise from acquireTokenPopup", function () {
            const acquireTokenPromise = msal.acquireTokenPopup({scopes: [TEST_CONFIG.MSAL_CLIENT_ID]});
            expect(acquireTokenPromise instanceof Promise).to.be.true;
            acquireTokenPromise.catch(error => {});
        });

        it("throws an error if configured with a null request", () => {
            let correctError;
            try {
                // @ts-ignore
                msal.acquireTokenPopup();
            } catch (e) {
                expect(e).to.be.instanceOf(ClientConfigurationError);
                correctError = true;
            }
            expect(correctError).to.be.true;
        });
    });

    describe("Silent Flow", function () {

        beforeEach(function() {
            const config: Configuration = {
                auth: {
                    clientId: TEST_CONFIG.MSAL_CLIENT_ID,
                    redirectUri: TEST_URIS.TEST_REDIR_URI
                }
            };
            msal = new UserAgentApplication(config);
            setAuthInstanceStubs();
        });

        afterEach(function() {
            cacheStorage.clear();
            sinon.restore();
        });

        it("returns a promise from acquireTokenSilent", function () {
            const acquireTokenSilentPromise = msal.acquireTokenSilent({scopes: [TEST_CONFIG.MSAL_CLIENT_ID]});
            expect(acquireTokenSilentPromise instanceof Promise).to.be.true;
            acquireTokenSilentPromise.catch(error => {});
        });

        it("throws an error if configured with a null request", () => {
            let correctError;
            try {
                // @ts-ignore
                msal.acquireTokenSilent();
            } catch (e) {
                expect(e).to.be.instanceOf(ClientConfigurationError);
                correctError = true;
            }
            expect(correctError).to.be.true;
        });

    });
});<|MERGE_RESOLUTION|>--- conflicted
+++ resolved
@@ -19,11 +19,7 @@
 import { AuthCache } from "../src/cache/AuthCache";
 import { AccessTokenKey } from "../src/cache/AccessTokenKey";
 import { AccessTokenValue } from "../src/cache/AccessTokenValue";
-<<<<<<< HEAD
-import { SSOTypes, TemporaryCacheKeys, PersistentCacheKeys, ServerHashParamKeys, RequestStatus } from "../src/utils/Constants";
-=======
 import { SSOTypes, TemporaryCacheKeys, PersistentCacheKeys, ServerHashParamKeys, RequestStatus, INTERACTION_STATUS } from "../src/utils/Constants";
->>>>>>> 699483eb
 import { WindowUtils } from "../src/utils/WindowUtils";
 import { ClientAuthErrorMessage } from "../src/error/ClientAuthError";
 import { ClientConfigurationErrorMessage } from "../src/error/ClientConfigurationError";
@@ -549,11 +545,7 @@
         });
 
         it("exits login function with error if interaction is true", function (done) {
-<<<<<<< HEAD
-            cacheStorage.setItem(TemporaryCacheKeys.INTERACTION_STATUS, RequestStatus.IN_PROGRESS);
-=======
             cacheStorage.setItem(INTERACTION_STATUS, RequestStatus.IN_PROGRESS);
->>>>>>> 699483eb
             const checkErrorFromLibrary = function (authErr: AuthError) {
                 expect(authErr instanceof ClientAuthError).to.be.true;
                 expect(authErr.errorCode).to.equal(ClientAuthErrorMessage.loginProgressError.code);
