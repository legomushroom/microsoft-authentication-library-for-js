import * as Mocha from "mocha";
import { expect } from "chai";
import {
    UserAgentApplication,
    Constants,
    AuthenticationParameters,
    Account,
    Configuration,
    AuthError,
    ClientAuthError,
    ClientConfigurationError,
    ServerError,
    Authority,
    AuthResponse
} from '../src/index';
import sinon from "sinon";
import { ITenantDiscoveryResponse } from "../src/ITenantDiscoveryResponse";
import { Storage } from "../src/Storage";
import { AccessTokenKey } from "../src/AccessTokenKey";
import { AccessTokenValue } from "../src/AccessTokenValue";
import { Utils } from "../src/Utils";
import { SSOTypes } from "../src/Constants";
import { ClientAuthErrorMessage } from "../src/error/ClientAuthError";
import { ClientConfigurationErrorMessage } from "../src/error/ClientConfigurationError";

type kv = {
    [key: string]: string;
}

describe("UserAgentApplication", function () {

    const DEFAULT_INSTANCE = "https://login.microsoftonline.com/";
    const ALTERNATE_INSTANCE = "https://login.windows.net/"
    const TEST_REDIR_URI = "https://localhost:8081/redirect.html";
    const TEST_LOGOUT_URI = "https://localhost:8081/logout.html";
    const TEST_ERROR_HASH = "#error=error_code&error_description=msal+error+description";
    const TEST_ERROR_CODE = "error_code";
    const TEST_ERROR_DESC = "msal error description"
    const TEST_USER_STATE_NUM = "1234";
    const TEST_USER_STATE_URL = "https://docs.microsoft.com/en-us/azure/active-directory/develop/v2-oauth2-implicit-grant-flow/scope1";
    const TEST_STATE = "6789|" + TEST_USER_STATE_NUM;
    const TEST_UID = "123-test-uid";
    const TEST_UTID = "456-test-utid";
    const TEST_NONCE = "test_nonce";
    const TEST_UNIQUE_ID = "248289761001";
    const TEST_DECODED_CLIENT_INFO = `{"uid":"123-test-uid","utid":"456-test-utid"}`;
    const TEST_INVALID_JSON_CLIENT_INFO = `{"uid":"${TEST_UID}""utid":"${TEST_UTID}"`;
    const TEST_RAW_CLIENT_INFO = "eyJ1aWQiOiIxMjMtdGVzdC11aWQiLCJ1dGlkIjoiNDU2LXRlc3QtdXRpZCJ9";
    const TEST_CLIENT_INFO_B64ENCODED = "eyJ1aWQiOiIxMjM0NSIsInV0aWQiOiI2Nzg5MCJ9";
    const TENANT = 'common';
    const MSAL_CLIENT_ID = "0813e1d1-ad72-46a9-8665-399bba48c201";
    const MSAL_TENANT_ID = "124ds324-43de-n89m-7477-466fefs45a85";
    const validAuthority = DEFAULT_INSTANCE + TENANT;
    const alternateValidAuthority = ALTERNATE_INSTANCE + TENANT;
    const TEST_ID_TOKEN = "eyJraWQiOiIxZTlnZGs3IiwiYWxnIjoiUlMyNTYifQ" 
    + ".ewogImlzcyI6ICJodHRwOi8vc2VydmVyLmV4YW1wbGUuY29tIiwKICJzdWIiOiAiMjQ4Mjg5NzYxMDAxIiwKICJhdWQiOiAiczZCaGRSa3F0MyIsCiAibm9uY2UiOiAidGVzdF9ub25jZSIsCiAiZXhwIjogMTMxMTI4MTk3MCwKICJpYXQiOiAxMzExMjgwOTcwLAogIm5hbWUiOiAiSmFuZSBEb2UiLAogImdpdmVuX25hbWUiOiAiSmFuZSIsCiAiZmFtaWx5X25hbWUiOiAiRG9lIiwKICJnZW5kZXIiOiAiZmVtYWxlIiwKICJ0aWQiOiAiMTI0ZHMzMjQtNDNkZS1uODltLTc0NzctNDY2ZmVmczQ1YTg1IiwKICJiaXJ0aGRhdGUiOiAiMDAwMC0xMC0zMSIsCiAiZW1haWwiOiAiamFuZWRvZUBleGFtcGxlLmNvbSIsCiAicGljdHVyZSI6ICJodHRwOi8vZXhhbXBsZS5jb20vamFuZWRvZS9tZS5qcGciCn0=" 
    + ".rHQjEmBqn9Jre0OLykYNnspA10Qql2rvx4FsD00jwlB0Sym4NzpgvPKsDjn_wMkHxcp6CilPcoKrWHcipR2iAjzLvDNAReF97zoJqq880ZD1bwY82JDauCXELVR9O6_B0w3K-E7yM2macAAgNCUwtik6SjoSUZRcf-O5lygIyLENx882p6MtmwaL1hd6qn5RZOQ0TLrOYu0532g9Exxcm-ChymrB4xLykpDj3lUivJt63eEGGN6DH5K6o33TcxkIjNrCD4XB1CKKumZvCedgHHF3IAK4dVEDSUoGlH9z4pP_eWYNXvqQOjGs-rDaQzUHl6cQQWNiDpWOl_lxXjQEvQ";
    const TEST_SUCCESS_HASH = `#id_token=${TEST_ID_TOKEN}&client_info=${TEST_RAW_CLIENT_INFO}&state=RANDOM-GUID-HERE|${TEST_USER_STATE_NUM}`;
    const validOpenIdConfigString = `{"authorization_endpoint":"${validAuthority}/oauth2/v2.0/authorize","token_endpoint":"https://token_endpoint","issuer":"https://fakeIssuer", "end_session_endpoint":"https://end_session_endpoint"}`;
    const validOpenIdConfigurationResponse: ITenantDiscoveryResponse = {
        AuthorizationEndpoint: `${validAuthority}/oauth2/v2.0/authorize`,
        EndSessionEndpoint: `https://end_session_endpoint`,
        Issuer: `https://fakeIssuer`
    }

    let msal: UserAgentApplication;

    const authCallback = function (error, response) {
        if (error) {
            throw error;
        } else {
            console.log(response);
        }
    };

    const tokenReceivedCallback = function (response) {
        console.log(response);
    }

    const errorReceivedCallback = function (error, state) {
        if (error) {
            throw error;
        } else {
            console.log(state);
        }
    }

    const setAuthInstanceStubs = function () {
        sinon.stub(msal.getAuthorityInstance(), "resolveEndpointsAsync").callsFake(function () : Promise<Authority> {
            return new Promise((resolve, reject) => {
                return resolve(msal.getAuthorityInstance());
            });
        });
        sinon.stub(msal.getAuthorityInstance(), "AuthorizationEndpoint").value(validOpenIdConfigurationResponse.AuthorizationEndpoint);
        sinon.stub(msal.getAuthorityInstance(), "EndSessionEndpoint").value(validOpenIdConfigurationResponse.EndSessionEndpoint);
        sinon.stub(msal.getAuthorityInstance(), "SelfSignedJwtAudience").value(validOpenIdConfigurationResponse.Issuer);
        sinon.stub(msal, "isInIframe").returns(false);
    };

    const setUtilUnifiedCacheQPStubs = function (params: kv) {
        sinon.stub(Utils, "constructUnifiedCacheQueryParameter").returns(params);
        sinon.stub(Utils, "addSSOParameter").returns(params);
    };

    let cacheStorage: Storage;
    let accessTokenKey : AccessTokenKey;
    let accessTokenValue : AccessTokenValue;
    let account : Account;

    let setTestCacheItems = function () {
        accessTokenKey = {
            authority: validAuthority,
            clientId: "0813e1d1-ad72-46a9-8665-399bba48c201",
            scopes: "S1",
            homeAccountIdentifier: "1234"
        };
        accessTokenValue = {
            accessToken: "accessToken1",
            idToken: "idToken",
            expiresIn: "150000000000000",
            homeAccountIdentifier: ""
        };
        account = {
            accountIdentifier: "1234",
            environment: "js",
            homeAccountIdentifier: "1234",
            idToken: "idToken",
            name: "Test Account",
            sid: "123451435",
            userName: "TestAccount"
        };
    };

    describe("Redirect Flow Unit Tests", function () {
        beforeEach(function() {
            const config: Configuration = {
                auth: {
                    clientId: MSAL_CLIENT_ID,
                    redirectUri: TEST_REDIR_URI
                }
            };
            msal = new UserAgentApplication(config);
            setAuthInstanceStubs();
        });

        afterEach(function () {
            sinon.restore();
        });

        it("throws error if loginRedirect is called without calling setRedirectCallbacks", function (done) {
            expect(msal.getRedirectUri()).to.be.equal(TEST_REDIR_URI);
            expect(msal.loginRedirect.bind(msal)).to.throw(ClientConfigurationError);
            done();
        });

        it('throws error if null argument is passed to either argument of setRedirectCallbacks', (done) => {
            expect(() => msal.handleRedirectCallback(null)).to.throw(ClientConfigurationError);
            done();
        });

        it('navigates user to login and prompt parameter is not passed by default', (done) => {
            sinon.stub(window.location, "replace").callsFake(function (url) {
                expect(url).to.include(DEFAULT_INSTANCE + TENANT + '/oauth2/v2.0/authorize?response_type=id_token&scope=openid%20profile');
                expect(url).to.include('&client_id=' + MSAL_CLIENT_ID);
                expect(url).to.include('&redirect_uri=' + encodeURIComponent(msal.getRedirectUri()));
                expect(url).to.include('&state');
                expect(url).to.include('&client_info=1');
                expect(url).not.to.include(Constants.prompt_select_account);
                expect(url).not.to.include(Constants.prompt_none);
                done();
            });
            msal.handleRedirectCallback(authCallback);
            expect(msal.getRedirectUri()).to.be.equal(TEST_REDIR_URI);
            msal.loginRedirect({});
        });

        it('navigates user to login and prompt=select_account parameter is passed in request', (done) => {
            sinon.stub(window.location, "replace").callsFake(function (url) {
                expect(url).to.include(DEFAULT_INSTANCE + TENANT + '/oauth2/v2.0/authorize?response_type=id_token&scope=openid%20profile');
                expect(url).to.include('&client_id=' + MSAL_CLIENT_ID);
                expect(url).to.include('&redirect_uri=' + encodeURIComponent(msal.getRedirectUri()));
                expect(url).to.include('&state');
                expect(url).to.include('&client_info=1');
                expect(url).to.include(Constants.prompt_select_account);
                expect(url).not.to.include(Constants.prompt_none);
                done();
            });
            msal.handleRedirectCallback(authCallback);
            expect(msal.getRedirectUri()).to.be.equal(TEST_REDIR_URI);

            let request: AuthenticationParameters = { prompt: "select_account" };
            msal.loginRedirect(request);
        });

        it('navigates user to login and prompt=none parameter is passed in request', (done) => {
            sinon.stub(window.location, "replace").callsFake(function (url) {
                expect(url).to.include(DEFAULT_INSTANCE + TENANT + '/oauth2/v2.0/authorize?response_type=id_token&scope=openid%20profile');
                expect(url).to.include('&client_id=' + MSAL_CLIENT_ID);
                expect(url).to.include('&redirect_uri=' + encodeURIComponent(msal.getRedirectUri()));
                expect(url).to.include('&state');
                expect(url).to.include('&client_info=1');
                expect(url).not.to.include(Constants.prompt_select_account);
                expect(url).to.include(Constants.prompt_none);
                done();
            });
            msal.handleRedirectCallback(authCallback);
            expect(msal.getRedirectUri()).to.be.equal(TEST_REDIR_URI);

            let request: AuthenticationParameters = { prompt: "none" };
            msal.loginRedirect(request);
        });

        it("tests if hint parameters are added when account object is passed in request", function (done) {
            let accountObj: Account = {
                homeAccountIdentifier: 'MTIzNA==.NTY3OA==',
                accountIdentifier: '1234',
                userName: 'some_id',
                name: null,
                idToken: null,
                sid: null,
                environment: null
            };
            sinon.stub(window.location, "replace").callsFake(function (url) {
                expect(url).to.include(DEFAULT_INSTANCE + TENANT + '/oauth2/v2.0/authorize?response_type=id_token&scope=openid%20profile');
                expect(url).to.include('&client_id=' + MSAL_CLIENT_ID);
                expect(url).to.include('&redirect_uri=' + encodeURIComponent(msal.getRedirectUri()));
                expect(url).to.include('&state');
                expect(url).to.include('&client_info=1');
                expect(url).to.include("&login_hint=" + 'some_id');
                expect(url).to.include("&login_req=1234");
                expect(url).to.include("&domain_req=5678");
                expect(url).to.include("&domain_hint");
                expect(url).to.include(Constants.prompt_select_account);
                expect(url).to.not.include(Constants.prompt_none);
                done();
            });
            msal.handleRedirectCallback(authCallback);
            expect(msal.getRedirectUri()).to.be.equal(TEST_REDIR_URI);
            let tokenRequest: AuthenticationParameters = {
                prompt: "select_account",
                account: accountObj
            };
            msal.loginRedirect(tokenRequest);
        });

        it('navigates user to redirectURI passed in constructor config', (done) => {
            sinon.stub(window.location, "replace").callsFake(function (url) {
                expect(url).to.include(DEFAULT_INSTANCE + TENANT + '/oauth2/v2.0/authorize?response_type=id_token&scope=openid%20profile');
                expect(url).to.include('&client_id=' + MSAL_CLIENT_ID);
                expect(url).to.include('&redirect_uri=' + encodeURIComponent(msal.getRedirectUri()));
                expect(url).to.include('&state');
                expect(url).to.include('&client_info=1');
                done();
            });
            msal.handleRedirectCallback(authCallback);
            expect(msal.getRedirectUri()).to.be.equal(TEST_REDIR_URI);

            msal.loginRedirect({});
        });

        it('uses current location.href as redirectUri default value, even if location changed after UserAgentApplication was instantiated', (done) => {
            const config: Configuration = {
                auth: {
                    clientId: MSAL_CLIENT_ID
                }
            };
            msal = new UserAgentApplication(config);
            history.pushState(null, null, '/new_pushstate_uri');
            sinon.stub(window.location, "replace").callsFake(function (url) {
                expect(url).to.include('&redirect_uri=' + encodeURIComponent('http://localhost:8080/new_pushstate_uri'));
                done();
            });
            msal.handleRedirectCallback(authCallback);
            msal.loginRedirect({});
        });

        it('exits login function with error if loginInProgress is true', function (done) {
            sinon.stub(msal, <any>"loginInProgress").value(true);
<<<<<<< HEAD
            const checkErrorFromLibrary = function (authErr: AuthError) {
=======
            let checkErrorFromLibrary = function (authErr: AuthError, state: string) {
>>>>>>> ddabf8b4
                expect(authErr instanceof ClientAuthError).to.be.true;
                expect(authErr.errorCode).to.equal(ClientAuthErrorMessage.loginProgressError.code);
                expect(authErr.errorMessage).to.equal(ClientAuthErrorMessage.loginProgressError.desc);
                expect(authErr.message).to.equal(ClientAuthErrorMessage.loginProgressError.desc);
                expect(authErr.name).to.equal("ClientAuthError");
                expect(authErr.stack).to.be.undefined;
                done();
            }
            msal.handleRedirectCallback(checkErrorFromLibrary);
            msal.loginRedirect();
        });

        it('exits login function with error if invalid prompt parameter is passed', function (done) {
            // TODO: We need to perform upfront parameter validation in order for this test to pass
            // let tokenRequest = {
            //     prompt: "random"
            // };
            // msal.handleRedirectCallbacks(successCallback, errCallback);
            // let authErr: AuthError;
            // try {
            //     msal.loginRedirect(tokenRequest);
            // } catch (e) {
            //     authErr = e;
            // }
            // console.log(authErr);

            // expect(authErr.errorCode).to.equal(ClientConfigurationErrorMessage.invalidPrompt.code);
            // expect(authErr.errorMessage).to.contain(ClientConfigurationErrorMessage.invalidPrompt.desc);
            // expect(authErr.errorMessage).to.contain(tokenRequest.prompt);
            // expect(authErr.message).to.contain(ClientConfigurationErrorMessage.invalidPrompt.desc);
            // expect(authErr.name).to.equal("ClientConfigurationError");
            // expect(authErr.stack).to.include("UserAgentApplication.spec.js");
            done();
        });

        it("tests if error is thrown when null scopes are passed", function (done) {
            msal.handleRedirectCallback(authCallback);
            var authErr: AuthError;
            try {
                msal.acquireTokenRedirect({});
            } catch (e) {
                authErr = e;
            };
            expect(authErr.errorCode).to.equal(ClientConfigurationErrorMessage.scopesRequired.code);
            expect(authErr.errorMessage).to.contain(ClientConfigurationErrorMessage.scopesRequired.desc);
            expect(authErr.message).to.contain(ClientConfigurationErrorMessage.scopesRequired.desc);
            expect(authErr.name).to.equal("ClientConfigurationError");
            expect(authErr.stack).to.include("UserAgentApplication.spec.js");
            done();
        });

        it("tests if error is thrown when empty array of scopes are passed", function (done) {
            msal.handleRedirectCallback(authCallback);
            var authErr: AuthError;
            try {
                msal.acquireTokenRedirect({
                    scopes: []
                });
            } catch (e) {
                authErr = e;
            };
            expect(authErr.errorCode).to.equal(ClientConfigurationErrorMessage.emptyScopes.code);
            expect(authErr.errorMessage).to.contain(ClientConfigurationErrorMessage.emptyScopes.desc);
            expect(authErr.message).to.contain(ClientConfigurationErrorMessage.emptyScopes.desc);
            expect(authErr.name).to.equal("ClientConfigurationError");
            expect(authErr.stack).to.include("UserAgentApplication.spec.js");
            done();
        });

        it("tests if error is thrown when client id is not passed as single scope", function (done) {
            msal.handleRedirectCallback(authCallback);
            var authErr: AuthError;
            try {
                msal.acquireTokenRedirect({
                    scopes: [MSAL_CLIENT_ID, "S1"]
                });
            } catch (e) {
                authErr = e;
            };
            expect(authErr.errorCode).to.equal(ClientConfigurationErrorMessage.clientScope.code);
            expect(authErr.errorMessage).to.contain(ClientConfigurationErrorMessage.clientScope.desc);
            expect(authErr.message).to.contain(ClientConfigurationErrorMessage.clientScope.desc);
            expect(authErr.name).to.equal("ClientConfigurationError");
            expect(authErr.stack).to.include("UserAgentApplication.spec.js");
            done();
        });
    });

    describe("Different Callback Signatures", function () {

        beforeEach(function () {
            cacheStorage = new Storage("sessionStorage");
            const config: Configuration = {
                auth: {
                    clientId: MSAL_CLIENT_ID,
                    redirectUri: TEST_REDIR_URI,
                    state: TEST_USER_STATE_NUM
                }
            };
            msal = new UserAgentApplication(config);
            setAuthInstanceStubs();
            setTestCacheItems();
        });
        
        it("Calls the error callback if two callbacks are sent", function (done) {
            cacheStorage.setItem(Constants.urlHash, TEST_ERROR_HASH);
            cacheStorage.setItem(Constants.stateLogin, "RANDOM-GUID-HERE|" + TEST_USER_STATE_NUM);
            const checkErrorFromServer = function(error: AuthError, accountState: string) {
                expect(cacheStorage.getItem(Constants.urlHash)).to.be.null;
                expect(error instanceof ServerError).to.be.true;
                expect(error.name).to.include("ServerError");
                expect(error.errorCode).to.include(TEST_ERROR_CODE);
                expect(error.errorMessage).to.include(TEST_ERROR_DESC);
                expect(error.message).to.include(TEST_ERROR_DESC);
                expect(error.stack).to.include("UserAgentApplication.spec.js");
                done();
            };
            msal.handleRedirectCallback(tokenReceivedCallback, checkErrorFromServer);
        });

        it("Calls the token callback if two callbacks are sent", function (done) {
            cacheStorage.setItem(Constants.stateLogin, "RANDOM-GUID-HERE|" + TEST_USER_STATE_NUM);
            cacheStorage.setItem(Constants.nonceIdToken, TEST_NONCE);
            cacheStorage.setItem(Constants.urlHash, TEST_SUCCESS_HASH);
            
            const checkResponseFromServer = function(response: AuthResponse) {
                expect(cacheStorage.getItem(Constants.urlHash)).to.be.null;
                expect(response.uniqueId).to.be.eq(TEST_UNIQUE_ID);
                expect(response.tokenType).to.be.eq(Constants.idToken);
                expect(response.tenantId).to.be.eq(MSAL_TENANT_ID);
                expect(response.accountState).to.include(TEST_USER_STATE_NUM);
                done();
            };
            msal.handleRedirectCallback(checkResponseFromServer, errorReceivedCallback);
        });

        it("Calls the response callback if single callback is sent", function (done) {
            cacheStorage.setItem(Constants.stateLogin, "RANDOM-GUID-HERE|" + TEST_USER_STATE_NUM);
            cacheStorage.setItem(Constants.nonceIdToken, TEST_NONCE);
            cacheStorage.setItem(Constants.urlHash, TEST_SUCCESS_HASH);
            
            const checkResponseFromServer = function(error: AuthError, response: AuthResponse) {
                expect(cacheStorage.getItem(Constants.urlHash)).to.be.null;
                expect(response.uniqueId).to.be.eq(TEST_UNIQUE_ID);
                expect(response.tokenType).to.be.eq(Constants.idToken);
                expect(response.tenantId).to.be.eq(MSAL_TENANT_ID);
                expect(response.accountState).to.include(TEST_USER_STATE_NUM);
                done();
            };
            msal.handleRedirectCallback(checkResponseFromServer);
        });
    });

    describe("Cache Storage Unit Tests", function () {

        beforeEach(function () {
            cacheStorage = new Storage("sessionStorage");
            const config: Configuration = {
                auth: {
                    clientId: MSAL_CLIENT_ID,
                    redirectUri: TEST_REDIR_URI,
                    state: TEST_USER_STATE_NUM
                }
            };
            msal = new UserAgentApplication(config);
            setAuthInstanceStubs();
            setTestCacheItems();
        });

        afterEach(function() {
            cacheStorage.clear();
            sinon.restore();
        });

        it('tests getCachedToken when authority is not passed and single accessToken is present in the cache for a set of scopes', function (done) {
            let tokenRequest : AuthenticationParameters = {
                scopes: ["S1"],
                account: account
            };
            let params: kv = {  };
            params[SSOTypes.SID] = account.sid;
            setUtilUnifiedCacheQPStubs(params);

            cacheStorage.setItem(JSON.stringify(accessTokenKey), JSON.stringify(accessTokenValue));
            msal.acquireTokenSilent(tokenRequest).then(function(response) {
                expect(response.idToken.rawIdToken).to.include("idToken");
                expect(response.accessToken).to.include('accessToken1');
                expect(response.account).to.be.eq(account);
                expect(response.scopes).to.be.deep.eq(tokenRequest.scopes);
                expect(response.tokenType).to.be.eq(Constants.accessToken);
                done();
            }).catch(function(err) {
                // Won't happen
                console.error("Shouldn't have error here. Data: " + JSON.stringify(err));
            });
        });

        it('tests getCachedToken when authority is not passed and multiple accessTokens are present in the cache for a set of scopes', function (done) {
            let tokenRequest : AuthenticationParameters = {
                scopes: ["S1"],
                account: account
            };
            let params: kv = {  };
            params[SSOTypes.SID] = account.sid;
            setUtilUnifiedCacheQPStubs(params);

            cacheStorage.setItem(JSON.stringify(accessTokenKey), JSON.stringify(accessTokenValue));
            accessTokenKey.scopes = "S1 S2";
            accessTokenKey.authority = alternateValidAuthority;
            cacheStorage.setItem(JSON.stringify(accessTokenKey), JSON.stringify(accessTokenValue));

            msal.acquireTokenSilent(tokenRequest).then(function(response) {
                // Won't happen
                console.error("Shouldn't have response here. Data: " + JSON.stringify(response));
            }).catch(function(err: AuthError) {
                expect(err.errorCode).to.include(ClientAuthErrorMessage.multipleMatchingTokens.code);
                expect(err.errorMessage).to.include(ClientAuthErrorMessage.multipleMatchingTokens.desc);
                expect(err.message).to.contain(ClientAuthErrorMessage.multipleMatchingTokens.desc);
                expect(err.name).to.equal("ClientAuthError");
                expect(err.stack).to.include("UserAgentApplication.spec.js");
                done();
            });
        });

        it('tests getCachedToken without sending authority when no matching accesstoken is found and multiple authorities exist', function (done) {
            let tokenRequest : AuthenticationParameters = {
                scopes: ["S3"],
                account: account
            };
            let params: kv = {  };
            params[SSOTypes.SID] = account.sid;
            setUtilUnifiedCacheQPStubs(params);

            cacheStorage.setItem(JSON.stringify(accessTokenKey), JSON.stringify(accessTokenValue));
            accessTokenKey.scopes = 'S2';
            accessTokenKey.authority = alternateValidAuthority;
            cacheStorage.setItem(JSON.stringify(accessTokenKey), JSON.stringify(accessTokenValue));

            msal.acquireTokenSilent(tokenRequest).then(function(response) {
                // Won't happen
                console.error("Shouldn't have response here. Data: " + JSON.stringify(response));
            }).catch(function(err: AuthError) {
                expect(err.errorCode).to.include(ClientAuthErrorMessage.multipleCacheAuthorities.code);
                expect(err.errorMessage).to.include(ClientAuthErrorMessage.multipleCacheAuthorities.desc);
                expect(err.message).to.contain(ClientAuthErrorMessage.multipleCacheAuthorities.desc);
                expect(err.name).to.equal("ClientAuthError");
                expect(err.stack).to.include("UserAgentApplication.spec.js");
                done();
            });
        });

        it('tests getCachedToken when authority is passed and single matching accessToken is found', function (done) {
            let tokenRequest : AuthenticationParameters = {
                authority: validAuthority,
                scopes: ["S1"],
                account: account
            };
            let tokenRequest2 : AuthenticationParameters = {
                authority: alternateValidAuthority,
                scopes: ["S1"],
                account: account
            };
            let params: kv = {  };
            params[SSOTypes.SID] = account.sid;
            setUtilUnifiedCacheQPStubs(params);

            accessTokenKey.authority = accessTokenKey.authority + "/";
            cacheStorage.setItem(JSON.stringify(accessTokenKey), JSON.stringify(accessTokenValue));
            accessTokenKey.authority = alternateValidAuthority + "/";
            accessTokenValue.accessToken = "accessToken2";
            cacheStorage.setItem(JSON.stringify(accessTokenKey), JSON.stringify(accessTokenValue));

            msal.acquireTokenSilent(tokenRequest).then(function(response) {
                expect(response.scopes).to.be.deep.eq(tokenRequest.scopes);
                expect(response.account).to.be.eq(account);
                expect(response.idToken.rawIdToken).to.include("idToken");
                expect(response.accessToken).to.include('accessToken1');
                expect(response.tokenType).to.be.eq(Constants.accessToken);
            }).catch(function(err: AuthError) {
                // Won't happen
                console.error("Shouldn't have error here. Data: " + JSON.stringify(err));
            });

            msal.acquireTokenSilent(tokenRequest2).then(function(response) {
                expect(response.scopes).to.be.deep.eq(tokenRequest2.scopes);
                expect(response.account).to.be.eq(account);
                expect(response.idToken.rawIdToken).to.include("idToken");
                expect(response.accessToken).to.include('accessToken2');
                expect(response.tokenType).to.be.eq(Constants.accessToken);
                done();
            }).catch(function(err: AuthError) {
                // Won't happen
                console.error("Shouldn't have error here. Data: " + JSON.stringify(err));
            });
        });

        it('tests getCachedToken when authority is passed and multiple matching accessTokens are found', function (done) {
            let tokenRequest : AuthenticationParameters = {
                authority: validAuthority,
                scopes: ["S1"],
                account: account
            };
            let params: kv = {  };
            params[SSOTypes.SID] = account.sid;
            setUtilUnifiedCacheQPStubs(params);
            accessTokenKey.authority = accessTokenKey.authority + "/";
            cacheStorage.setItem(JSON.stringify(accessTokenKey), JSON.stringify(accessTokenValue));
            accessTokenKey.scopes = "S1 S2";
            cacheStorage.setItem(JSON.stringify(accessTokenKey), JSON.stringify(accessTokenValue));

            msal.acquireTokenSilent(tokenRequest).then(function(response) {
                console.error("Shouldn't have response here. Data: " + JSON.stringify(response));
            }).catch(function(err: AuthError) {
                expect(err.errorCode).to.include(ClientAuthErrorMessage.multipleMatchingTokens.code);
                expect(err.errorMessage).to.include(ClientAuthErrorMessage.multipleMatchingTokens.desc);
                expect(err.message).to.contain(ClientAuthErrorMessage.multipleMatchingTokens.desc);
                expect(err.name).to.equal("ClientAuthError");
                expect(err.stack).to.include("UserAgentApplication.spec.js");
                done();
            });
        });

        it('tests getCachedToken when authority is passed and no matching accessToken is found', function (done) {
            let tokenRequest : AuthenticationParameters = {
                authority: alternateValidAuthority,
                scopes: ["S1"],
                account: account
            };
            let params: kv = {  };
            params[SSOTypes.SID] = account.sid;
            setUtilUnifiedCacheQPStubs(params);

            sinon.stub(msal, <any>"loadIframeTimeout").callsFake(function (url: string, frameName: string) {
                expect(url).to.include(alternateValidAuthority + '/oauth2/v2.0/authorize?response_type=id_token token&scope=S1%20openid%20profile');
                expect(url).to.include('&client_id=' + MSAL_CLIENT_ID);
                expect(url).to.include('&redirect_uri=' + encodeURIComponent(msal.getRedirectUri()));
                expect(url).to.include('&state');
                expect(url).to.include('&client_info=1');
                done();
                return {};
            });

            cacheStorage.setItem(JSON.stringify(accessTokenKey), JSON.stringify(accessTokenValue));

            msal.acquireTokenSilent(tokenRequest).then(function(response) {
                // Won't happen - we are not testing response here
                console.error("Shouldn't have response here. Data: " + JSON.stringify(response));
            }).catch(function(err: AuthError) {
                // Failure will be caught here since the tests are being run within the stub.
                console.error("Error in assertion: " + JSON.stringify(err));
            });
        });

        it('tests getCachedToken when authority is passed and single matching accessToken is found which is expired', function (done) {
            let tokenRequest : AuthenticationParameters = {
                authority: alternateValidAuthority,
                scopes: ["S1"],
                account: account
            };
            let params: kv = {  };
            params[SSOTypes.SID] = account.sid;
            setUtilUnifiedCacheQPStubs(params);

            sinon.stub(msal, <any>"loadIframeTimeout").callsFake(function (url: string, frameName: string) {
                expect(cacheStorage.getItem(JSON.stringify(accessTokenKey))).to.be.null;
                expect(url).to.include(alternateValidAuthority + '/oauth2/v2.0/authorize?response_type=id_token token&scope=S1%20openid%20profile');
                expect(url).to.include('&client_id=' + MSAL_CLIENT_ID);
                expect(url).to.include('&redirect_uri=' + encodeURIComponent(msal.getRedirectUri()));
                expect(url).to.include('&state');
                expect(url).to.include('&client_info=1');
                done();
                return {};
            });

            accessTokenValue.expiresIn = "1300";
            accessTokenKey.authority = alternateValidAuthority + "/";
            cacheStorage.setItem(JSON.stringify(accessTokenKey), JSON.stringify(accessTokenValue));

            msal.acquireTokenSilent(tokenRequest).then(function(response) {
                // Won't happen - we are not testing response here
                console.error("Shouldn't have response here. Data: " + JSON.stringify(response));
            }).catch(function(err: AuthError) {
                // Failure will be caught here since the tests are being run within the stub.
                console.error("Error in assertion: " + JSON.stringify(err));
            });
        });
    });

    describe("Processing Authentication Responses", function() {

        beforeEach(function () {
            cacheStorage = new Storage("sessionStorage");
            const config: Configuration = {
                auth: {
                    clientId: MSAL_CLIENT_ID,
                    redirectUri: TEST_REDIR_URI
                }
            };
            msal = new UserAgentApplication(config);
            setAuthInstanceStubs();
            setTestCacheItems();
        });

        afterEach(function() {
            cacheStorage.clear();
            sinon.restore();
        });

        it("tests saveTokenForHash in case of error", function(done) {
<<<<<<< HEAD
            cacheStorage.setItem(Constants.urlHash, TEST_ERROR_HASH);
            cacheStorage.setItem(Constants.stateLogin, "RANDOM-GUID-HERE|" + TEST_USER_STATE_NUM);
            const checkErrorFromServer = function(error: AuthError, response: AuthResponse) {
=======
            let errHash = TEST_ERROR_HASH + "&state=RANDOM-GUID-HERE|" + TEST_USER_STATE_NUM;
            cacheStorage.setItem(Constants.urlHash, errHash);
            let checkErrorFromServer = function(error: AuthError, accountState: string) {
                expect(accountState).to.be.eq(TEST_USER_STATE_NUM);
>>>>>>> ddabf8b4
                expect(cacheStorage.getItem(Constants.urlHash)).to.be.null;
                expect(error instanceof ServerError).to.be.true;
                expect(error.name).to.include("ServerError");
                expect(error.errorCode).to.include(TEST_ERROR_CODE);
                expect(error.errorMessage).to.include(TEST_ERROR_DESC);
                expect(error.message).to.include(TEST_ERROR_DESC);
                expect(error.stack).to.include("UserAgentApplication.spec.js");
                done();
            };
            msal.handleRedirectCallback(checkErrorFromServer);
        });

        it("tests if you get the state back in errorReceived callback, if state is a number", function (done) {
<<<<<<< HEAD
            cacheStorage.setItem(Constants.urlHash, TEST_ERROR_HASH);
            cacheStorage.setItem(Constants.stateLogin, "RANDOM-GUID-HERE|" + TEST_USER_STATE_NUM);
            const checkErrorHasState = function(error: AuthError, response: AuthResponse) {
                expect(response.accountState).to.include(TEST_USER_STATE_NUM);
=======
            let errHash = TEST_ERROR_HASH + "&state=RANDOM-GUID-HERE|" + TEST_USER_STATE_NUM;
            cacheStorage.setItem(Constants.urlHash, errHash);
            let checkErrorHasState = function(error: AuthError, accountState: string) {
                expect(accountState).to.include(TEST_USER_STATE_NUM);
>>>>>>> ddabf8b4
                done();
            };
            msal.handleRedirectCallback(checkErrorHasState);
        });

        it("tests if you get the state back in errorReceived callback, if state is a url", function (done) {
<<<<<<< HEAD
            cacheStorage.setItem(Constants.urlHash, TEST_ERROR_HASH);
            cacheStorage.setItem(Constants.stateLogin, "RANDOM-GUID-HERE|" + TEST_USER_STATE_URL);
            const checkErrorHasState = function(error: AuthError, response: AuthResponse) {
                expect(response.accountState).to.include(TEST_USER_STATE_URL);
=======
            let errHash = TEST_ERROR_HASH + "&state=RANDOM-GUID-HERE|" + TEST_USER_STATE_URL;
            cacheStorage.setItem(Constants.urlHash, errHash);
            let checkErrorHasState = function(error: AuthError, accountState: string) {
                expect(accountState).to.include(TEST_USER_STATE_URL);
>>>>>>> ddabf8b4
                done();
            };
            msal.handleRedirectCallback(checkErrorHasState);
        });

        it("tests that isCallback correctly identifies url hash", function (done) {
            expect(msal.isCallback("not a callback")).to.be.false;
            expect(msal.isCallback("#error_description=someting_wrong")).to.be.true;
            expect(msal.isCallback("#/error_description=someting_wrong")).to.be.true;
            expect(msal.isCallback("#access_token=token123")).to.be.true;
            expect(msal.isCallback("#id_token=idtoken234")).to.be.true;
            done();
        });
    });

    describe("Logout functionality", function () {

        beforeEach(function () {
            cacheStorage = new Storage("sessionStorage");
            const config: Configuration = {
                auth: {
                    clientId: MSAL_CLIENT_ID,
                    redirectUri: TEST_REDIR_URI,
                    postLogoutRedirectUri: TEST_LOGOUT_URI
                }
            };
            msal = new UserAgentApplication(config);
            setAuthInstanceStubs();
            setTestCacheItems();
        });

        afterEach(function() {
            cacheStorage.clear();
            sinon.restore();
        });

        it("clears cache and account object", function (done) {
            cacheStorage.setItem(JSON.stringify(accessTokenKey), JSON.stringify(accessTokenValue));
            cacheStorage.setItem(Constants.idTokenKey, "idTokenKey");
            cacheStorage.setItem(Constants.msalClientInfo, TEST_CLIENT_INFO_B64ENCODED);
            sinon.stub(Account, "createAccount").returns(account);
            sinon.stub(window.location, "replace").callsFake(function (url) {
                done();
            });
            let clearCacheSpy = sinon.spy(msal, <any>"clearCache");
            expect(msal.getAccount()).to.not.be.null;
            msal.logout();
            expect(msal.getAccount()).to.be.null;
            expect(clearCacheSpy.calledOnce).to.be.true;
        });

        it("adds postLogoutRedirectUri to logout URI", function (done) {
            // TODO: This test fails because we are appending a '/' character too many times. Will push a fix for this soon.
            // sinon.stub(window.location, "replace").callsFake(function (url) {
            //     expect(url).to.include(DEFAULT_INSTANCE + TENANT + '/oauth2/v2.0/logout?');
            //     expect(url).to.include(TEST_LOGOUT_URI);
                done();
            // });
            // msal.logout();
        });
    });

    describe("State Handling", function () {

        beforeEach(function () {
            cacheStorage = new Storage("sessionStorage");
            const config: Configuration = {
                auth: {
                    clientId: MSAL_CLIENT_ID,
                    redirectUri: TEST_REDIR_URI
                }
            };
            msal = new UserAgentApplication(config);
            setAuthInstanceStubs();
            setTestCacheItems();
        });

        afterEach(function() {
            cacheStorage.clear();
            sinon.restore();
        });

        it("tests getAccountState with a user passed state", function () {
            const result = msal.getAccountState("123465464565|91111");
            expect(result).to.be.eq("91111");
        });

        it('test getAccountState when there is no user state', function () {
<<<<<<< HEAD
            const result = msal.getAccountState("123465464565");
            expect(result).to.be.eq("");
=======
            var result = msal.getAccountState("123465464565");
            expect(result).to.be.eq("123465464565");
>>>>>>> ddabf8b4
        });

        it('test getAccountState when there is no state', function () {
            const result = msal.getAccountState("");
            expect(result).to.be.eq("");
        });
    });

    describe("Cache Location", function () {

        beforeEach(function () {
            cacheStorage = new Storage("sessionStorage");
            setAuthInstanceStubs();
            setTestCacheItems();
        });

        afterEach(function() {
            cacheStorage.clear();
            sinon.restore();
        });

        it("tests cacheLocation functionality defaults to sessionStorage", function () {
            const config: Configuration = {
                auth: {
                    clientId: MSAL_CLIENT_ID,
                    redirectUri: TEST_REDIR_URI
                }
            };
            msal = new UserAgentApplication(config);
            const checkConfig = msal.getCurrentConfiguration();
            expect(checkConfig.cache.cacheLocation).to.be.eq("sessionStorage");
        });

        it("tests cacheLocation functionality sets to localStorage when passed as a parameter", function () {
            const config: Configuration = {
                auth: {
                    clientId: MSAL_CLIENT_ID,
                    redirectUri: TEST_REDIR_URI
                },
                cache: {
                    cacheLocation: "localStorage"
                }
            };
            msal = new UserAgentApplication(config);
            const checkConfig = msal.getCurrentConfiguration();
            expect(checkConfig.cache.cacheLocation).to.be.eq(config.cache.cacheLocation);
        });
    });

    describe("Popup Flow", function () {

        beforeEach(function() {
            const config: Configuration = {
                auth: {
                    clientId: MSAL_CLIENT_ID,
                    redirectUri: TEST_REDIR_URI
                }
            };
            msal = new UserAgentApplication(config);
            setAuthInstanceStubs();
        });

        afterEach(function() {
            cacheStorage.clear();
            sinon.restore();
        });

        it("returns a promise from loginPopup", function () {
            let loginPopupPromise : Promise<AuthResponse>;
            loginPopupPromise = msal.loginPopup({});
            expect(loginPopupPromise instanceof Promise).to.be.true;
        });

        it("returns a promise from acquireTokenPopup", function () {
            let acquireTokenPromise : Promise<AuthResponse>;
            acquireTokenPromise = msal.acquireTokenPopup({scopes: [MSAL_CLIENT_ID]});
            expect(acquireTokenPromise instanceof Promise).to.be.true;
        });
    });

    describe("Silent Flow", function () {

        beforeEach(function() {
            const config: Configuration = {
                auth: {
                    clientId: MSAL_CLIENT_ID,
                    redirectUri: TEST_REDIR_URI
                }
            };
            msal = new UserAgentApplication(config);
            setAuthInstanceStubs();
        });

        afterEach(function() {
            cacheStorage.clear();
            sinon.restore();
        });

        it("returns a promise from acquireTokenSilent", function () {
            let acquireTokenSilentPromise : Promise<AuthResponse>;
            acquireTokenSilentPromise = msal.acquireTokenSilent({scopes: [MSAL_CLIENT_ID]});
            expect(acquireTokenSilentPromise instanceof Promise).to.be.true;
        });

    });
});<|MERGE_RESOLUTION|>--- conflicted
+++ resolved
@@ -276,11 +276,7 @@
 
         it('exits login function with error if loginInProgress is true', function (done) {
             sinon.stub(msal, <any>"loginInProgress").value(true);
-<<<<<<< HEAD
             const checkErrorFromLibrary = function (authErr: AuthError) {
-=======
-            let checkErrorFromLibrary = function (authErr: AuthError, state: string) {
->>>>>>> ddabf8b4
                 expect(authErr instanceof ClientAuthError).to.be.true;
                 expect(authErr.errorCode).to.equal(ClientAuthErrorMessage.loginProgressError.code);
                 expect(authErr.errorMessage).to.equal(ClientAuthErrorMessage.loginProgressError.desc);
@@ -690,16 +686,9 @@
         });
 
         it("tests saveTokenForHash in case of error", function(done) {
-<<<<<<< HEAD
             cacheStorage.setItem(Constants.urlHash, TEST_ERROR_HASH);
             cacheStorage.setItem(Constants.stateLogin, "RANDOM-GUID-HERE|" + TEST_USER_STATE_NUM);
             const checkErrorFromServer = function(error: AuthError, response: AuthResponse) {
-=======
-            let errHash = TEST_ERROR_HASH + "&state=RANDOM-GUID-HERE|" + TEST_USER_STATE_NUM;
-            cacheStorage.setItem(Constants.urlHash, errHash);
-            let checkErrorFromServer = function(error: AuthError, accountState: string) {
-                expect(accountState).to.be.eq(TEST_USER_STATE_NUM);
->>>>>>> ddabf8b4
                 expect(cacheStorage.getItem(Constants.urlHash)).to.be.null;
                 expect(error instanceof ServerError).to.be.true;
                 expect(error.name).to.include("ServerError");
@@ -713,34 +702,20 @@
         });
 
         it("tests if you get the state back in errorReceived callback, if state is a number", function (done) {
-<<<<<<< HEAD
             cacheStorage.setItem(Constants.urlHash, TEST_ERROR_HASH);
             cacheStorage.setItem(Constants.stateLogin, "RANDOM-GUID-HERE|" + TEST_USER_STATE_NUM);
             const checkErrorHasState = function(error: AuthError, response: AuthResponse) {
                 expect(response.accountState).to.include(TEST_USER_STATE_NUM);
-=======
-            let errHash = TEST_ERROR_HASH + "&state=RANDOM-GUID-HERE|" + TEST_USER_STATE_NUM;
-            cacheStorage.setItem(Constants.urlHash, errHash);
-            let checkErrorHasState = function(error: AuthError, accountState: string) {
-                expect(accountState).to.include(TEST_USER_STATE_NUM);
->>>>>>> ddabf8b4
                 done();
             };
             msal.handleRedirectCallback(checkErrorHasState);
         });
 
         it("tests if you get the state back in errorReceived callback, if state is a url", function (done) {
-<<<<<<< HEAD
             cacheStorage.setItem(Constants.urlHash, TEST_ERROR_HASH);
             cacheStorage.setItem(Constants.stateLogin, "RANDOM-GUID-HERE|" + TEST_USER_STATE_URL);
             const checkErrorHasState = function(error: AuthError, response: AuthResponse) {
                 expect(response.accountState).to.include(TEST_USER_STATE_URL);
-=======
-            let errHash = TEST_ERROR_HASH + "&state=RANDOM-GUID-HERE|" + TEST_USER_STATE_URL;
-            cacheStorage.setItem(Constants.urlHash, errHash);
-            let checkErrorHasState = function(error: AuthError, accountState: string) {
-                expect(accountState).to.include(TEST_USER_STATE_URL);
->>>>>>> ddabf8b4
                 done();
             };
             msal.handleRedirectCallback(checkErrorHasState);
@@ -829,13 +804,8 @@
         });
 
         it('test getAccountState when there is no user state', function () {
-<<<<<<< HEAD
             const result = msal.getAccountState("123465464565");
             expect(result).to.be.eq("");
-=======
-            var result = msal.getAccountState("123465464565");
-            expect(result).to.be.eq("123465464565");
->>>>>>> ddabf8b4
         });
 
         it('test getAccountState when there is no state', function () {
